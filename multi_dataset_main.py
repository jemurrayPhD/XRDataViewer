#!/usr/bin/env python3
# -*- coding: utf-8 -*-
"""Compatibility launcher for the XRDataViewer application."""

import os
import json
import warnings
from pathlib import Path
from typing import Dict, Iterable, List, Optional, Set, Tuple
from functools import partial


<<<<<<< HEAD
from PySide2 import QtCore, QtWidgets, QtGui
import pyqtgraph as pg
try:
    import pyqtgraph.opengl as gl
except Exception:  # pragma: no cover - optional dependency
    gl = None

from xr_plot_widget import CentralPlotWidget, ScientificAxisItem
=======
# Force pyqtgraph to use the same Qt binding as the rest of the application.
os.environ.setdefault("PYQTGRAPH_QT_LIB", "PySide2")


from xrdataviewer.app import main
from xr_plot_widget import CentralPlotWidget
>>>>>>> 738ab261
from xr_coords import guess_phys_coords
from data_processing import (
    ParameterDefinition,
    ProcessingPipeline,
    ProcessingStep,
    apply_processing_step,
    get_processing_function,
    list_processing_functions,
    summarize_parameters,
)

# ---------------------------------------------------------------------------
# Helper: open_dataset
# ---------------------------------------------------------------------------
_FORCE_ENGINE = None  # override to force a specific xarray engine if desired

def open_dataset(path: Path) -> xr.Dataset:
    if path.suffix.lower() == '.zarr' or path.name.lower().endswith('.zarr'):
        return xr.open_zarr(str(path))
    if _FORCE_ENGINE:
        return xr.open_dataset(str(path), engine=_FORCE_ENGINE)
    return xr.open_dataset(str(path))


def _nan_aware_reducer(func):
    def wrapped(arr, axis=None):
        data = np.asarray(arr, float)
        with warnings.catch_warnings():
            warnings.simplefilter("ignore", RuntimeWarning)
            result = func(data, axis=axis)
        if axis is None:
            if isinstance(result, np.ndarray) and result.shape == ():
                return result.item()
            return result
        try:
            axes = axis
            if axes is None:
                return result
            if isinstance(axes, (list, tuple, set)):
                axes = tuple(int(a) for a in axes)
            else:
                axes = (int(axes),)
            ndim = data.ndim
            normalized = []
            for ax in axes:
                if ax < 0:
                    normalized.append((ax + ndim) % ndim)
                else:
                    normalized.append(ax)
            mask = np.isnan(data)
            for ax in sorted(normalized, reverse=True):
                mask = np.all(mask, axis=ax)
            if isinstance(result, np.ndarray) and np.any(mask):
                result = np.array(result, dtype=float, copy=True)
                result[mask] = np.nan
        except Exception:
            pass
        return result


    return wrapped


# ---------------------------------------------------------------------------
# Dataset / variable references used for drag & drop
# ---------------------------------------------------------------------------
class DataSetRef(QtCore.QObject):
    def __init__(self, path: Path):
        super().__init__()
        self.path = Path(path)

    def to_mime(self) -> str:
        return "DatasetRef:" + json.dumps({"path": str(self.path)})

    @staticmethod
    def from_mime(txt: str) -> Optional["DataSetRef"]:
        if not txt or not txt.startswith("DatasetRef:"):
            return None
        try:
            data = json.loads(txt.split(":", 1)[1])
            return DataSetRef(Path(data["path"]))
        except Exception:
            return None

    def load(self) -> xr.Dataset:
        return open_dataset(self.path)


class VarRef(QtCore.QObject):
    def __init__(self, path: Path, var: str, hint: str = ""):
        super().__init__()
        self.path = Path(path)
        self.var = var
        self.hint = hint

    def to_mime(self) -> str:
        return "VarRef:" + json.dumps({"path": str(self.path), "var": self.var, "hint": self.hint})

    @staticmethod
    def from_mime(txt: str) -> Optional["VarRef"]:
        if not txt or not txt.startswith("VarRef:"):
            return None
        try:
            data = json.loads(txt.split(":", 1)[1])
            return VarRef(Path(data["path"]), data["var"], data.get("hint", ""))
        except Exception:
            return None

    def load(self):
        ds = open_dataset(self.path)
        if self.var not in ds.data_vars or ds[self.var].ndim != 2:
            raise RuntimeError(f"{self.var!r} is not a 2D variable in {self.path}")
        da = ds[self.var]
        coords = guess_phys_coords(da)
        return da, coords


# ---------------------------------------------------------------------------
# Parameter editing helpers
# ---------------------------------------------------------------------------


class ParameterForm(QtWidgets.QWidget):
    parametersChanged = QtCore.Signal()

    def __init__(self, parameters: Iterable[ParameterDefinition], parent=None):
        super().__init__(parent)
        self._definitions = list(parameters)
        self._widgets: Dict[str, QtWidgets.QWidget] = {}

        layout = QtWidgets.QFormLayout(self)
        layout.setContentsMargins(0, 0, 0, 0)
        layout.setSpacing(4)

        if not self._definitions:
            lbl = QtWidgets.QLabel("No parameters")
            lbl.setAlignment(QtCore.Qt.AlignCenter)
            layout.addRow(lbl)
            return

        for definition in self._definitions:
            widget: Optional[QtWidgets.QWidget] = None
            if definition.kind == "float":
                spin = QtWidgets.QDoubleSpinBox()
                spin.setDecimals(6)
                lo = float(definition.minimum) if definition.minimum is not None else -1e9
                hi = float(definition.maximum) if definition.maximum is not None else 1e9
                spin.setRange(lo, hi)
                if definition.step is not None:
                    spin.setSingleStep(float(definition.step))
                spin.setValue(float(definition.default))
                spin.valueChanged.connect(lambda *_: self.parametersChanged.emit())
                widget = spin
            elif definition.kind == "int":
                spin_i = QtWidgets.QSpinBox()
                lo = int(definition.minimum) if definition.minimum is not None else -1_000_000
                hi = int(definition.maximum) if definition.maximum is not None else 1_000_000
                spin_i.setRange(lo, hi)
                if definition.step is not None:
                    spin_i.setSingleStep(int(definition.step))
                spin_i.setValue(int(definition.default))
                spin_i.valueChanged.connect(lambda *_: self.parametersChanged.emit())
                widget = spin_i
            elif definition.kind == "enum":
                combo = QtWidgets.QComboBox()
                if definition.choices:
                    for label, value in definition.choices:
                        combo.addItem(label, value)
                combo.setCurrentIndex(max(combo.findData(definition.default), 0))
                combo.currentIndexChanged.connect(lambda *_: self.parametersChanged.emit())
                widget = combo
            else:
                line = QtWidgets.QLineEdit(str(definition.default))
                line.textChanged.connect(lambda *_: self.parametersChanged.emit())
                widget = line

            self._widgets[definition.name] = widget
            layout.addRow(definition.label, widget)

    def values(self) -> Dict[str, object]:
        values: Dict[str, object] = {}
        for definition in self._definitions:
            widget = self._widgets.get(definition.name)
            if widget is None:
                continue
            if isinstance(widget, QtWidgets.QDoubleSpinBox):
                values[definition.name] = float(widget.value())
            elif isinstance(widget, QtWidgets.QSpinBox):
                values[definition.name] = int(widget.value())
            elif isinstance(widget, QtWidgets.QComboBox):
                data = widget.currentData()
                values[definition.name] = data if data is not None else widget.currentText()
            elif isinstance(widget, QtWidgets.QLineEdit):
                values[definition.name] = widget.text()
        return values

    def set_values(self, params: Dict[str, object]):
        for definition in self._definitions:
            widget = self._widgets.get(definition.name)
            if widget is None:
                continue
            value = params.get(definition.name, definition.default)
            block = widget.blockSignals(True)
            try:
                if isinstance(widget, QtWidgets.QDoubleSpinBox):
                    widget.setValue(float(value))
                elif isinstance(widget, QtWidgets.QSpinBox):
                    widget.setValue(int(value))
                elif isinstance(widget, QtWidgets.QComboBox):
                    idx = widget.findData(value)
                    if idx < 0:
                        idx = widget.findText(str(value))
                    widget.setCurrentIndex(max(idx, 0))
                elif isinstance(widget, QtWidgets.QLineEdit):
                    widget.setText(str(value))
            finally:
                widget.blockSignals(block)


# ---------------------------------------------------------------------------
# Processing manager and dialogs
# ---------------------------------------------------------------------------


class ProcessingManager(QtCore.QObject):
    pipelines_changed = QtCore.Signal()

    def __init__(self):
        super().__init__()
        self._pipelines: Dict[str, ProcessingPipeline] = {}

    def list_pipelines(self) -> List[ProcessingPipeline]:
        return [self._clone_pipeline(p) for p in self._pipelines.values()]

    def pipeline_names(self) -> List[str]:
        return sorted(self._pipelines.keys())

    def get_pipeline(self, name: str) -> Optional[ProcessingPipeline]:
        if name not in self._pipelines:
            return None
        return self._clone_pipeline(self._pipelines[name])

    def save_pipeline(self, pipeline: ProcessingPipeline):
        name = pipeline.name.strip()
        if not name:
            raise ValueError("Pipeline name cannot be empty")
        self._pipelines[name] = self._clone_pipeline(pipeline)
        self.pipelines_changed.emit()

    def delete_pipeline(self, name: str):
        if name in self._pipelines:
            del self._pipelines[name]
            self.pipelines_changed.emit()

    def _clone_pipeline(self, pipeline: ProcessingPipeline) -> ProcessingPipeline:
        return ProcessingPipeline(
            name=pipeline.name,
            steps=[ProcessingStep(step.key, dict(step.params)) for step in pipeline.steps],
        )


class PipelineEditorDialog(QtWidgets.QDialog):
    def __init__(self, manager: ProcessingManager, pipeline: ProcessingPipeline, parent=None):
        super().__init__(parent)
        self.manager = manager
        self.pipeline = ProcessingPipeline(
            name=pipeline.name,
            steps=[ProcessingStep(step.key, dict(step.params)) for step in pipeline.steps],
        )
        self._raw_data: Optional[np.ndarray] = None
        self._processed_data: Optional[np.ndarray] = None
        self.setWindowTitle(f"Edit Pipeline – {self.pipeline.name or 'Untitled'}")
        self.resize(800, 700)

        layout = QtWidgets.QVBoxLayout(self)
        layout.setContentsMargins(8, 8, 8, 8)
        layout.setSpacing(8)

        top_row = QtWidgets.QHBoxLayout()
        self.lbl_data = QtWidgets.QLabel("No data loaded")
        self.lbl_data.setStyleSheet("color: #555;")
        top_row.addWidget(self.lbl_data, 1)
        self.btn_load_data = QtWidgets.QPushButton("Load data…")
        self.btn_load_data.clicked.connect(self._load_data)
        top_row.addWidget(self.btn_load_data, 0)
        cmap_label = QtWidgets.QLabel("Color map:")
        cmap_label.setAlignment(QtCore.Qt.AlignRight | QtCore.Qt.AlignVCenter)
        top_row.addWidget(cmap_label, 0)
        self.cmb_colormap = QtWidgets.QComboBox()
        self.cmb_colormap.setSizeAdjustPolicy(QtWidgets.QComboBox.AdjustToContents)
        candidate_maps = [
            "gray",
            "viridis",
            "plasma",
            "inferno",
            "magma",
            "cividis",
            "turbo",
            "thermal",
        ]
        for name in candidate_maps:
            try:
                pg.colormap.get(name)
            except Exception:
                continue
            label = name.title()
            self.cmb_colormap.addItem(label, name)
        if self.cmb_colormap.count() == 0:
            self.cmb_colormap.addItem("Default", "default")
        self.cmb_colormap.currentIndexChanged.connect(self._on_colormap_changed)
        top_row.addWidget(self.cmb_colormap, 0)
        layout.addLayout(top_row)

        self.image_view = pg.ImageView()
        try:
            self.image_view.getView().invertY(True)
        except Exception:
            pass
        self.roi = pg.RectROI([10, 10], [40, 40], pen=pg.mkPen('#ffaa00', width=2))
        self.roi.addScaleHandle((1, 1), (0, 0))
        self.roi.addScaleHandle((0, 0), (1, 1))
        try:
            self.roi.setVisible(False)
        except Exception:
            pass

        roi_button = getattr(self.image_view.ui, "roiBtn", None)
        if roi_button is not None:
            try:
                roi_button.clicked.disconnect()
            except Exception:
                pass
            roi_button.setCheckable(True)
            roi_button.setChecked(False)
            roi_button.toggled.connect(self._on_roi_button_toggled)
            roi_button.setToolTip("Toggle ROI preview (right-click the ROI plot for reduction options)")
        roi_plot_widget = getattr(self.image_view.ui, "roiPlot", None)
        if roi_plot_widget is not None:
            roi_plot_widget.hide()
            roi_plot_widget.setMaximumHeight(0)
        layout.addWidget(self.image_view, 2)

        self.roi_box = QtWidgets.QGroupBox("ROI preview")
        roi_layout = QtWidgets.QVBoxLayout(self.roi_box)
        roi_layout.setContentsMargins(8, 8, 8, 8)
        roi_layout.setSpacing(6)

        self._roi_axis_options: List[tuple[str, int, str, str]] = [
            ("Collapse rows (Y) → profile across X", 0, "rows (Y)", "X"),
            ("Collapse columns (X) → profile across Y", 1, "columns (X)", "Y"),
        ]
        self._roi_axis_index: int = 0
        self._roi_reducers = {
<<<<<<< HEAD
            "mean": ("Mean", _nan_aware_reducer(lambda arr, axis=None: np.nanmean(arr, axis=axis))),
            "median": ("Median", _nan_aware_reducer(lambda arr, axis=None: np.nanmedian(arr, axis=axis))),
            "min": ("Minimum", _nan_aware_reducer(lambda arr, axis=None: np.nanmin(arr, axis=axis))),
            "max": ("Maximum", _nan_aware_reducer(lambda arr, axis=None: np.nanmax(arr, axis=axis))),
            "std": ("Std. dev", _nan_aware_reducer(lambda arr, axis=None: np.nanstd(arr, axis=axis))),
            "ptp": (
                "Peak-to-peak",
                _nan_aware_reducer(
                    lambda arr, axis=None: np.nanmax(arr, axis=axis) - np.nanmin(arr, axis=axis)
                ),
            ),
=======
            "mean": ("Mean", lambda arr, axis: np.nanmean(arr, axis=axis)),
            "median": ("Median", lambda arr, axis: np.nanmedian(arr, axis=axis)),
            "min": ("Minimum", lambda arr, axis: np.nanmin(arr, axis=axis)),
            "max": ("Maximum", lambda arr, axis: np.nanmax(arr, axis=axis)),
            "std": ("Std. dev", lambda arr, axis: np.nanstd(arr, axis=axis)),
            "ptp": ("Peak-to-peak", lambda arr, axis: np.nanmax(arr, axis=axis) - np.nanmin(arr, axis=axis)),
>>>>>>> 738ab261
        }
        self._roi_method_key: str = "mean"

        self.lbl_roi_axis = QtWidgets.QLabel()
        self.lbl_roi_axis.setStyleSheet("color: #555;")
        roi_layout.addWidget(self.lbl_roi_axis)

        hint = QtWidgets.QLabel("Right-click the ROI plot to change the reduction axis or statistic.")
        hint.setStyleSheet("color: #777;")
        roi_layout.addWidget(hint)

        self.roi_plot = pg.PlotWidget()
        self.roi_plot.showGrid(x=True, y=True, alpha=0.3)
        self.roi_plot.setContextMenuPolicy(QtCore.Qt.CustomContextMenu)
        self.roi_plot.customContextMenuRequested.connect(self._show_roi_context_menu)
        self.roi_curve = self.roi_plot.plot([], [], pen=pg.mkPen('#ffaa00', width=2))
        roi_layout.addWidget(self.roi_plot, 1)

        self.roi_box.hide()
        layout.addWidget(self.roi_box, 1)

        self.steps_scroll = QtWidgets.QScrollArea()
        self.steps_scroll.setWidgetResizable(True)
        self.steps_container = QtWidgets.QWidget()
        self.steps_layout = QtWidgets.QVBoxLayout(self.steps_container)
        self.steps_layout.setContentsMargins(0, 0, 0, 0)
        self.steps_layout.setSpacing(8)
        self.steps_scroll.setWidget(self.steps_container)
        layout.addWidget(self.steps_scroll, 1)

        buttons = QtWidgets.QDialogButtonBox(QtWidgets.QDialogButtonBox.Close)
        buttons.rejected.connect(self.reject)
        layout.addWidget(buttons)

        self._forms: List[tuple[ProcessingStep, ParameterForm]] = []
        self._roi_enabled = False
        self._rebuild_forms()
        self._update_roi_axis_label()
        try:
            self.roi.sigRegionChanged.connect(self._update_roi_preview)
        except Exception:
            pass

    # ----- helpers -----
    def result_pipeline(self) -> ProcessingPipeline:
        return ProcessingPipeline(
            name=self.pipeline.name,
            steps=[ProcessingStep(step.key, dict(step.params)) for step in self.pipeline.steps],
        )

    def _rebuild_forms(self):
        while self.steps_layout.count():
            item = self.steps_layout.takeAt(0)
            widget = item.widget()
            if widget:
                widget.deleteLater()
        self._forms.clear()

        if not self.pipeline.steps:
            lbl = QtWidgets.QLabel("Pipeline has no steps.")
            lbl.setAlignment(QtCore.Qt.AlignCenter)
            lbl.setStyleSheet("color: #777;")
            self.steps_layout.addWidget(lbl)
            return

        for idx, step in enumerate(self.pipeline.steps, start=1):
            spec = get_processing_function(step.key)
            title = spec.label if spec else step.key
            box = QtWidgets.QGroupBox(f"Step {idx}: {title}")
            vbox = QtWidgets.QVBoxLayout(box)
            if spec is None:
                lbl = QtWidgets.QLabel("Unknown processing function")
                lbl.setAlignment(QtCore.Qt.AlignLeft)
                vbox.addWidget(lbl)
            else:
                form = ParameterForm(spec.parameters)
                form.set_values(step.params)
                form.parametersChanged.connect(self._on_parameters_changed)
                vbox.addWidget(form)
                self._forms.append((step, form))
            self.steps_layout.addWidget(box)
        self.steps_layout.addStretch(1)
        self._apply_pipeline()

    def _update_steps_from_forms(self):
        for step, form in self._forms:
            step.params = form.values()

    def _apply_pipeline(self):
        if self._raw_data is None:
            return
        data = np.asarray(self._raw_data, float)
        try:
            for step in self.pipeline.steps:
                data = apply_processing_step(step.key, data, step.params)
        except Exception as e:
            QtWidgets.QMessageBox.warning(self, "Processing failed", str(e))
            return
        self._processed_data = data
        try:
            self.image_view.setImage(data, autoLevels=True)
            self._apply_selected_colormap()
        except Exception:
            pass
        self._update_roi_preview()

    def _apply_selected_colormap(self):
        if not hasattr(self, "cmb_colormap"):
            return
        name = self.cmb_colormap.currentData()
        if not name or name == "default":
            return
        try:
            cmap = pg.colormap.get(str(name))
        except Exception:
            return
        try:
            self.image_view.setColorMap(cmap)
        except Exception:
            pass

    def _update_roi_axis_label(self):
        if not self._roi_axis_options:
            self.roi_box.setTitle("ROI preview")
            self.lbl_roi_axis.setText("")
            return
        index = max(0, min(self._roi_axis_index, len(self._roi_axis_options) - 1))
        axis, collapsed, remaining = self._roi_axis_options[index][1:]
        self.roi_box.setTitle(f"ROI preview – reducing {collapsed}")
        self.lbl_roi_axis.setText(f"Reducing over {collapsed} to plot along {remaining}.")
        self.roi_plot.setLabel("bottom", f"{remaining} index")
        self.roi_plot.setTitle(f"ROI profile along {remaining}")

    def _current_roi_axis(self) -> int:
        if not self._roi_axis_options:
            return 0
        index = max(0, min(self._roi_axis_index, len(self._roi_axis_options) - 1))
        axis = self._roi_axis_options[index][1]
        return int(axis)

    def _on_colormap_changed(self):
        self._apply_selected_colormap()

    def _show_roi_context_menu(self, pos: QtCore.QPoint):
        if not self._roi_axis_options:
            return
        menu = QtWidgets.QMenu(self.roi_plot)

        axis_menu = menu.addMenu("Reduce over")
        for idx, (label, *_rest) in enumerate(self._roi_axis_options):
            action = axis_menu.addAction(label)
            action.setCheckable(True)
            action.setChecked(idx == self._roi_axis_index)
            action.triggered.connect(partial(self._set_roi_axis_index, idx))

        stat_menu = menu.addMenu("Statistic")
        for key, (label, _) in self._roi_reducers.items():
            action = stat_menu.addAction(label)
            action.setCheckable(True)
            action.setChecked(key == self._roi_method_key)
            action.triggered.connect(partial(self._set_roi_method, key))

        menu.exec_(self.roi_plot.mapToGlobal(pos))

    def _set_roi_axis_index(self, index: int):
        if index == self._roi_axis_index:
            return
        self._roi_axis_index = max(0, min(index, len(self._roi_axis_options) - 1))
        self._update_roi_axis_label()
        self._update_roi_preview()

    def _set_roi_method(self, key: str):
        if key not in self._roi_reducers or key == self._roi_method_key:
            return
        self._roi_method_key = key
        self._update_roi_preview()

    def _on_roi_button_toggled(self, checked: bool):
        view = getattr(self.image_view, "view", None)
        if view is None:
            try:
                view = self.image_view.getView()
            except Exception:
                view = None
        if view is not None:
            try:
                if checked:
                    if self.roi.scene() is None:
                        view.addItem(self.roi)
                else:
                    view.removeItem(self.roi)
            except Exception:
                pass
        try:
            self.roi.setVisible(checked)
        except Exception:
            pass
        self._roi_enabled = bool(checked)
        self.roi_box.setVisible(self._roi_enabled)
        if self._roi_enabled:
            self._reset_roi_to_image()
            self._update_roi_preview()
        else:
            self.roi_curve.setData([], [])

    def _extract_roi_array(self) -> Optional[np.ndarray]:
        if self._processed_data is None:
            return None
        if not hasattr(self, "roi") or self.roi is None:
            return None
        image_item = getattr(self.image_view, "imageItem", None)
        if image_item is None:
            return None
        try:
            roi_data = self.roi.getArrayRegion(self._processed_data, image_item)
        except Exception:
            try:
                roi_data = self.roi.getArraySlice(self._processed_data, image_item)
                if isinstance(roi_data, tuple):
                    roi_data = roi_data[0]
            except Exception:
                return None
        if roi_data is None:
            return None
        return np.asarray(roi_data)

    def _update_roi_preview(self):
        if not self._roi_enabled or self._processed_data is None:
            self.roi_curve.setData([], [])
            return
        roi_array = self._extract_roi_array()
        if roi_array is None or roi_array.size == 0:
            self.roi_curve.setData([], [])
            return
        method_key = self._roi_method_key
        reducer_entry = self._roi_reducers.get(method_key)
        if reducer_entry is None:
            self.roi_curve.setData([], [])
            return
        _, reducer = reducer_entry
        axis = self._current_roi_axis()
        axis = max(0, min(axis, roi_array.ndim - 1))
        with np.errstate(all="ignore"):
            profile = reducer(roi_array, axis=axis)
        if profile is None:
            self.roi_curve.setData([], [])
            return
        profile = np.asarray(profile).ravel()
        if profile.size == 0:
            self.roi_curve.setData([], [])
            return
        x = np.arange(profile.size)
        self.roi_curve.setData(x, profile)
        self.roi_plot.enableAutoRange()

    def _reset_roi_to_image(self, shape: Optional[Tuple[int, int]] = None):
        if not self._roi_enabled or not hasattr(self, "roi") or self.roi is None:
            return
        if shape is None:
            if self._processed_data is None:
                return
            shape = self._processed_data.shape
        if not shape or len(shape) < 2:
            return
        height, width = int(shape[0]), int(shape[1])
        if width <= 0 or height <= 0:
            return
        rect_width = max(2, width // 2)
        rect_height = max(2, height // 2)
        pos_x = max(0, (width - rect_width) // 2)
        pos_y = max(0, (height - rect_height) // 2)
        try:
            self.roi.blockSignals(True)
            self.roi.setPos((pos_x, pos_y))
            self.roi.setSize((rect_width, rect_height))
        finally:
            try:
                self.roi.blockSignals(False)
            except Exception:
                pass
        self._update_roi_preview()

    # ----- slots -----
    def _on_parameters_changed(self):
        self._update_steps_from_forms()
        self._apply_pipeline()

    def _load_data(self):
        path, _ = QtWidgets.QFileDialog.getOpenFileName(
            self,
            "Select dataset",
            "",
            "NetCDF / Zarr (*.nc *.zarr);;All files (*)",
        )
        if not path:
            return
        p = Path(path)
        try:
            ds = open_dataset(p)
        except Exception as e:
            QtWidgets.QMessageBox.warning(self, "Load failed", str(e))
            return
        choices = [var for var in ds.data_vars if ds[var].ndim == 2]
        if not choices:
            QtWidgets.QMessageBox.information(self, "No 2D variables", "The dataset has no 2D variables to preview.")
            return
        var, ok = QtWidgets.QInputDialog.getItem(
            self,
            "Select variable",
            "Variable:",
            choices,
            0,
            False,
        )
        if not ok or not var:
            return
        da = ds[var]
        self._raw_data = np.asarray(da.values, float)
        self._processed_data = np.asarray(self._raw_data)
        self.lbl_data.setText(f"{p.name}:{var}")
        self._reset_roi_to_image(self._raw_data.shape if hasattr(self._raw_data, "shape") else None)
        self._apply_pipeline()

# ---------------------------------------------------------------------------
# Processing dock widget
# ---------------------------------------------------------------------------


class ProcessingDockContainer(QtWidgets.QWidget):
    def __init__(self, title: str, widget: QtWidgets.QWidget, parent=None):
        super().__init__(parent)
        self._title = title
        self._content_widget = widget
        self._floating_window: Optional[QtWidgets.QDialog] = None

        layout = QtWidgets.QVBoxLayout(self)
        layout.setContentsMargins(0, 0, 0, 0)
        layout.setSpacing(0)

        header = QtWidgets.QWidget()
        header_layout = QtWidgets.QHBoxLayout(header)
        header_layout.setContentsMargins(6, 6, 6, 6)
        header_layout.setSpacing(6)
        lbl = QtWidgets.QLabel(title)
        font = lbl.font()
        font.setBold(True)
        lbl.setFont(font)
        header_layout.addWidget(lbl)
        header_layout.addStretch(1)

        self.btn_float = QtWidgets.QToolButton()
        self.btn_float.setText("Float")
        self.btn_float.setAutoRaise(True)
        self.btn_float.setToolTip("Undock processing pane to a floating window")
        self.btn_float.clicked.connect(self._on_float_clicked)
        header_layout.addWidget(self.btn_float)

        self.btn_toggle = QtWidgets.QToolButton()
        self.btn_toggle.setCheckable(True)
        self.btn_toggle.setChecked(True)
        self.btn_toggle.setAutoRaise(True)
        self.btn_toggle.setArrowType(QtCore.Qt.DownArrow)
        self.btn_toggle.setToolTip("Hide processing pane")
        self.btn_toggle.toggled.connect(self._on_toggle_toggled)
        header_layout.addWidget(self.btn_toggle)

        layout.addWidget(header)

        self._content_frame = QtWidgets.QWidget()
        self._content_layout = QtWidgets.QVBoxLayout(self._content_frame)
        self._content_layout.setContentsMargins(0, 0, 0, 0)
        self._content_layout.setSpacing(0)
        self._content_layout.addWidget(self._content_widget)
        layout.addWidget(self._content_frame, 1)

        self._placeholder = QtWidgets.QLabel(
            "Processing pane is undocked. Click Dock to return it to the sidebar."
        )
        self._placeholder.setAlignment(QtCore.Qt.AlignCenter)
        self._placeholder.setWordWrap(True)
        self._placeholder.hide()
        layout.addWidget(self._placeholder, 1)

        self._update_toggle_visuals()
        self._update_content_visibility()
        self._update_float_button()

    def _on_toggle_toggled(self, checked: bool):
        del checked
        self._update_toggle_visuals()
        self._update_content_visibility()

    def _on_float_clicked(self):
        if self._floating_window is not None:
            self.dock()
        else:
            self.undock()

    def undock(self):
        if self._floating_window is not None:
            try:
                self._floating_window.raise_()
                self._floating_window.activateWindow()
            except Exception:
                pass
            return
        self.btn_toggle.setChecked(True)
        self._update_toggle_visuals()
        self._update_content_visibility()
        self._content_layout.removeWidget(self._content_widget)
        self._content_widget.setParent(None)
        dialog = QtWidgets.QDialog(self.window())
        dialog.setWindowTitle(self._title)
        dialog.setAttribute(QtCore.Qt.WA_DeleteOnClose, False)
        dlg_layout = QtWidgets.QVBoxLayout(dialog)
        dlg_layout.setContentsMargins(0, 0, 0, 0)
        dlg_layout.setSpacing(0)
        dlg_layout.addWidget(self._content_widget)
        dialog.finished.connect(self._on_floating_closed)
        dialog.resize(self.width(), self.height())
        dialog.show()
        self._floating_window = dialog
        self._update_float_button()
        self._update_content_visibility()

    def dock(self):
        floating = self._floating_window
        if floating is None:
            return
        self._floating_window = None
        try:
            floating.finished.disconnect(self._on_floating_closed)
        except Exception:
            pass
        layout = floating.layout()
        if layout is not None:
            layout.removeWidget(self._content_widget)
        self._content_widget.setParent(self._content_frame)
        self._content_layout.addWidget(self._content_widget)
        self._content_widget.show()
        floating.hide()
        floating.deleteLater()
        self._update_float_button()
        self._update_content_visibility()

    def _on_floating_closed(self, *_):
        if self._floating_window is None:
            return
        self.dock()

    def _update_toggle_visuals(self):
        if self.btn_toggle.isChecked():
            self.btn_toggle.setArrowType(QtCore.Qt.DownArrow)
            self.btn_toggle.setToolTip("Hide processing pane")
        else:
            self.btn_toggle.setArrowType(QtCore.Qt.RightArrow)
            self.btn_toggle.setToolTip("Show processing pane")

    def _update_float_button(self):
        if self._floating_window is not None:
            self.btn_float.setText("Dock")
            self.btn_float.setToolTip("Dock processing pane back to the sidebar")
        else:
            self.btn_float.setText("Float")
            self.btn_float.setToolTip("Undock processing pane to a floating window")

    def _update_content_visibility(self):
        if self._floating_window is not None:
            self._content_frame.hide()
            self._placeholder.show()
            self.btn_toggle.setEnabled(False)
        else:
            self._placeholder.hide()
            self.btn_toggle.setEnabled(True)
            self._content_frame.setVisible(self.btn_toggle.isChecked())


class ProcessingDockWidget(QtWidgets.QWidget):
    def __init__(self, manager: ProcessingManager, parent=None):
        super().__init__(parent)
        self.manager = manager
        self.steps: List[ProcessingStep] = []

        outer = QtWidgets.QVBoxLayout(self)
        outer.setContentsMargins(6, 6, 6, 6)
        outer.setSpacing(8)

        # --- Step builder ---
        builder = QtWidgets.QGroupBox("Build step")
        builder_layout = QtWidgets.QVBoxLayout(builder)
        builder_layout.setContentsMargins(6, 6, 6, 6)
        builder_layout.setSpacing(6)

        func_row = QtWidgets.QHBoxLayout()
        func_row.addWidget(QtWidgets.QLabel("Function:"))
        self.cmb_function = QtWidgets.QComboBox()
        self.cmb_function.addItem("Select…", "")
        self._stack_indices: Dict[str, int] = {}
        self.param_stack = QtWidgets.QStackedWidget()
        self.param_stack.addWidget(QtWidgets.QWidget())
        for spec in list_processing_functions():
            self.cmb_function.addItem(spec.label, spec.key)
            form = ParameterForm(spec.parameters)
            form.parametersChanged.connect(self._on_function_params_changed)
            idx = self.param_stack.addWidget(form)
            self._stack_indices[spec.key] = idx
        self.cmb_function.currentIndexChanged.connect(self._on_function_changed)
        func_row.addWidget(self.cmb_function, 1)
        builder_layout.addLayout(func_row)
        builder_layout.addWidget(self.param_stack)

        btn_row = QtWidgets.QHBoxLayout()
        self.btn_add_step = QtWidgets.QPushButton("Add step")
        self.btn_add_step.clicked.connect(self._add_step)
        btn_row.addWidget(self.btn_add_step)
        self.btn_update_step = QtWidgets.QPushButton("Update selected")
        self.btn_update_step.clicked.connect(self._update_step)
        btn_row.addWidget(self.btn_update_step)
        builder_layout.addLayout(btn_row)

        outer.addWidget(builder)

        # --- Steps list ---
        self.list_steps = QtWidgets.QListWidget()
        self.list_steps.currentRowChanged.connect(self._on_step_selected)
        outer.addWidget(self.list_steps, 1)

        step_btns = QtWidgets.QHBoxLayout()
        self.btn_move_up = QtWidgets.QPushButton("Move up")
        self.btn_move_up.clicked.connect(lambda: self._move_step(-1))
        step_btns.addWidget(self.btn_move_up)
        self.btn_move_down = QtWidgets.QPushButton("Move down")
        self.btn_move_down.clicked.connect(lambda: self._move_step(1))
        step_btns.addWidget(self.btn_move_down)
        self.btn_remove_step = QtWidgets.QPushButton("Remove")
        self.btn_remove_step.clicked.connect(self._remove_step)
        step_btns.addWidget(self.btn_remove_step)
        self.btn_clear_steps = QtWidgets.QPushButton("Clear")
        self.btn_clear_steps.clicked.connect(self._clear_steps)
        step_btns.addWidget(self.btn_clear_steps)
        outer.addLayout(step_btns)

        # --- Pipeline info ---
        name_row = QtWidgets.QHBoxLayout()
        name_row.addWidget(QtWidgets.QLabel("Pipeline name:"))
        self.edit_name = QtWidgets.QLineEdit()
        self.edit_name.textChanged.connect(lambda _: self._update_buttons())
        name_row.addWidget(self.edit_name, 1)
        outer.addLayout(name_row)

        save_row = QtWidgets.QHBoxLayout()
        self.btn_save_pipeline = QtWidgets.QPushButton("Save pipeline")
        self.btn_save_pipeline.clicked.connect(self._save_pipeline)
        save_row.addWidget(self.btn_save_pipeline)
        self.btn_interactive = QtWidgets.QPushButton("Interactive edit…")
        self.btn_interactive.clicked.connect(self._interactive_edit)
        save_row.addWidget(self.btn_interactive)
        outer.addLayout(save_row)

        # --- Saved pipelines ---
        saved_box = QtWidgets.QGroupBox("Saved pipelines")
        saved_layout = QtWidgets.QVBoxLayout(saved_box)
        saved_layout.setContentsMargins(6, 6, 6, 6)
        saved_layout.setSpacing(6)
        self.list_saved = QtWidgets.QListWidget()
        self.list_saved.itemSelectionChanged.connect(self._update_buttons)
        self.list_saved.itemDoubleClicked.connect(lambda _: self._load_saved())
        saved_layout.addWidget(self.list_saved)

        saved_btns = QtWidgets.QHBoxLayout()
        self.btn_load_saved = QtWidgets.QPushButton("Load")
        self.btn_load_saved.clicked.connect(self._load_saved)
        saved_btns.addWidget(self.btn_load_saved)
        self.btn_delete_saved = QtWidgets.QPushButton("Delete")
        self.btn_delete_saved.clicked.connect(self._delete_saved)
        saved_btns.addWidget(self.btn_delete_saved)
        self.btn_export_saved = QtWidgets.QPushButton("Export…")
        self.btn_export_saved.clicked.connect(self._export_saved)
        saved_btns.addWidget(self.btn_export_saved)
        self.btn_import_saved = QtWidgets.QPushButton("Import…")
        self.btn_import_saved.clicked.connect(self._import_saved)
        saved_btns.addWidget(self.btn_import_saved)
        saved_layout.addLayout(saved_btns)

        outer.addWidget(saved_box)
        outer.addStretch(1)

        self.manager.pipelines_changed.connect(self._refresh_saved)
        self._refresh_saved()
        self._update_buttons()

    # ----- helpers -----
    def _current_spec(self):
        key = self.cmb_function.currentData()
        if not key:
            return None
        return get_processing_function(str(key))

    def _current_form(self) -> Optional[ParameterForm]:
        key = self.cmb_function.currentData()
        if not key:
            return None
        idx = self._stack_indices.get(str(key))
        if idx is None:
            return None
        widget = self.param_stack.widget(idx)
        return widget if isinstance(widget, ParameterForm) else None

    def _selected_step_index(self) -> int:
        return self.list_steps.currentRow()

    def _selected_saved_name(self) -> Optional[str]:
        items = self.list_saved.selectedItems()
        if not items:
            return None
        return str(items[0].data(QtCore.Qt.UserRole) or items[0].text())

    def _refresh_step_list(self):
        self.list_steps.clear()
        for step in self.steps:
            spec = get_processing_function(step.key)
            label = spec.label if spec else step.key
            summary = summarize_parameters(step.key, step.params)
            text = label
            if summary:
                text += f" ({summary})"
            self.list_steps.addItem(text)
        self._update_buttons()

    def _set_function_selection(self, key: str):
        block = self.cmb_function.blockSignals(True)
        idx = self.cmb_function.findData(key)
        if idx >= 0:
            self.cmb_function.setCurrentIndex(idx)
        self.cmb_function.blockSignals(block)
        self._on_function_changed()

    def _build_pipeline(self) -> ProcessingPipeline:
        name = self.edit_name.text().strip() or "Untitled"
        return ProcessingPipeline(name=name, steps=[ProcessingStep(step.key, dict(step.params)) for step in self.steps])

    # ----- button state -----
    def _update_buttons(self):
        idx = self._selected_step_index()
        has_selection = 0 <= idx < len(self.steps)
        has_steps = bool(self.steps)
        self.btn_update_step.setEnabled(has_selection)
        self.btn_move_up.setEnabled(has_selection and idx > 0)
        self.btn_move_down.setEnabled(has_selection and idx < len(self.steps) - 1)
        self.btn_remove_step.setEnabled(has_selection)
        self.btn_clear_steps.setEnabled(has_steps)
        self.btn_interactive.setEnabled(has_steps)
        self.btn_save_pipeline.setEnabled(has_steps and bool(self.edit_name.text().strip()))
        has_saved = self._selected_saved_name() is not None
        self.btn_load_saved.setEnabled(has_saved)
        self.btn_delete_saved.setEnabled(has_saved)
        self.btn_export_saved.setEnabled(has_saved)

    # ----- slots -----
    def _on_function_changed(self):
        key = self.cmb_function.currentData()
        if key and key in self._stack_indices:
            self.param_stack.setCurrentIndex(self._stack_indices[str(key)])
        else:
            self.param_stack.setCurrentIndex(0)
        self._update_buttons()

    def _on_function_params_changed(self):
        self._update_buttons()

    def _add_step(self):
        spec = self._current_spec()
        form = self._current_form()
        if spec is None or form is None:
            return
        self.steps.append(ProcessingStep(spec.key, form.values()))
        self._refresh_step_list()
        self.list_steps.setCurrentRow(len(self.steps) - 1)

    def _update_step(self):
        idx = self._selected_step_index()
        spec = self._current_spec()
        form = self._current_form()
        if idx < 0 or idx >= len(self.steps) or spec is None or form is None:
            return
        self.steps[idx] = ProcessingStep(spec.key, form.values())
        self._refresh_step_list()
        self.list_steps.setCurrentRow(idx)

    def _on_step_selected(self, index: int):
        if index < 0 or index >= len(self.steps):
            self._update_buttons()
            return
        step = self.steps[index]
        self._set_function_selection(step.key)
        form = self._current_form()
        if form:
            form.set_values(step.params)
        self._update_buttons()

    def _move_step(self, delta: int):
        idx = self._selected_step_index()
        new_idx = idx + delta
        if idx < 0 or new_idx < 0 or new_idx >= len(self.steps):
            return
        self.steps[idx], self.steps[new_idx] = self.steps[new_idx], self.steps[idx]
        self._refresh_step_list()
        self.list_steps.setCurrentRow(new_idx)

    def _remove_step(self):
        idx = self._selected_step_index()
        if idx < 0 or idx >= len(self.steps):
            return
        del self.steps[idx]
        self._refresh_step_list()
        if self.steps:
            self.list_steps.setCurrentRow(min(idx, len(self.steps) - 1))

    def _clear_steps(self):
        if QtWidgets.QMessageBox.question(self, "Clear steps", "Remove all steps from the pipeline?") != QtWidgets.QMessageBox.Yes:
            return
        self.steps.clear()
        self._refresh_step_list()

    def _save_pipeline(self):
        if not self.steps:
            return
        name = self.edit_name.text().strip()
        if not name:
            QtWidgets.QMessageBox.warning(self, "Missing name", "Please enter a name for the pipeline.")
            return
        pipeline = ProcessingPipeline(name=name, steps=[ProcessingStep(step.key, dict(step.params)) for step in self.steps])
        try:
            self.manager.save_pipeline(pipeline)
        except ValueError as e:
            QtWidgets.QMessageBox.warning(self, "Save failed", str(e))
            return
        self._refresh_saved()
        items = self.list_saved.findItems(name, QtCore.Qt.MatchExactly)
        if items:
            self.list_saved.setCurrentItem(items[0])
        QtWidgets.QMessageBox.information(self, "Pipeline saved", f"Pipeline '{name}' saved.")

    def _interactive_edit(self):
        if not self.steps:
            return
        pipeline = self._build_pipeline()
        dlg = PipelineEditorDialog(self.manager, pipeline, self)
        dlg.exec_()
        updated = dlg.result_pipeline()
        self.steps = [ProcessingStep(step.key, dict(step.params)) for step in updated.steps]
        self._refresh_step_list()

    def _refresh_saved(self):
        selected = self._selected_saved_name()
        self.list_saved.blockSignals(True)
        self.list_saved.clear()
        for name in self.manager.pipeline_names():
            item = QtWidgets.QListWidgetItem(name)
            item.setData(QtCore.Qt.UserRole, name)
            self.list_saved.addItem(item)
            if selected and name == selected:
                item.setSelected(True)
        if selected is None and self.list_saved.count() > 0:
            self.list_saved.setCurrentRow(0)
        self.list_saved.blockSignals(False)
        self._update_buttons()

    def _load_saved(self):
        name = self._selected_saved_name()
        if not name:
            return
        pipeline = self.manager.get_pipeline(name)
        if pipeline is None:
            return
        self.edit_name.setText(pipeline.name)
        self.steps = [ProcessingStep(step.key, dict(step.params)) for step in pipeline.steps]
        self._refresh_step_list()
        if self.steps:
            self.list_steps.setCurrentRow(0)

    def _delete_saved(self):
        name = self._selected_saved_name()
        if not name:
            return
        if QtWidgets.QMessageBox.question(self, "Delete pipeline", f"Delete pipeline '{name}'?") != QtWidgets.QMessageBox.Yes:
            return
        self.manager.delete_pipeline(name)
        self._refresh_saved()

    def _export_saved(self):
        name = self._selected_saved_name()
        if not name:
            return
        pipeline = self.manager.get_pipeline(name)
        if pipeline is None:
            return
        path, _ = QtWidgets.QFileDialog.getSaveFileName(self, "Export pipeline", f"{name}.json", "Pipeline JSON (*.json);;All files (*)")
        if not path:
            return
        try:
            with open(path, "w", encoding="utf-8") as fh:
                json.dump(pipeline.to_dict(), fh, indent=2)
        except Exception as e:
            QtWidgets.QMessageBox.warning(self, "Export failed", str(e))

    def _import_saved(self):
        path, _ = QtWidgets.QFileDialog.getOpenFileName(self, "Import pipeline", "", "Pipeline JSON (*.json);;All files (*)")
        if not path:
            return
        try:
            with open(path, "r", encoding="utf-8") as fh:
                data = json.load(fh)
            pipeline = ProcessingPipeline.from_dict(data)
            if not pipeline.name:
                pipeline.name = Path(path).stem
            self.manager.save_pipeline(pipeline)
        except Exception as e:
            QtWidgets.QMessageBox.warning(self, "Import failed", str(e))
            return
        self._refresh_saved()
        items = self.list_saved.findItems(pipeline.name, QtCore.Qt.MatchExactly)
        if items:
            self.list_saved.setCurrentItem(items[0])


class ProcessingSelectionDialog(QtWidgets.QDialog):
    def __init__(self, manager: Optional[ProcessingManager], parent=None):
        super().__init__(parent)
        self.manager = manager
        self.setWindowTitle("Apply Processing")
        self.resize(420, 360)

        layout = QtWidgets.QVBoxLayout(self)
        layout.setContentsMargins(12, 12, 12, 12)
        layout.setSpacing(8)

        layout.addWidget(QtWidgets.QLabel("Choose a processing function or pipeline:"))

        self.cmb_mode = QtWidgets.QComboBox()
        layout.addWidget(self.cmb_mode)

        self.stack = QtWidgets.QStackedWidget()
        layout.addWidget(self.stack, 1)

        self._function_forms: Dict[str, ParameterForm] = {}

        none_widget = QtWidgets.QWidget()
        self._none_index = self.stack.addWidget(none_widget)
        self._add_mode_item("No processing", {"type": "none", "stack": self._none_index})

        for spec in list_processing_functions():
            form = ParameterForm(spec.parameters)
            idx = self.stack.addWidget(form)
            self._function_forms[spec.key] = form
            self._add_mode_item(
                f"Function: {spec.label}",
                {"type": "function", "key": spec.key, "stack": idx},
            )

        pipelines = self.manager.list_pipelines() if self.manager else []
        if pipelines:
            self.cmb_mode.insertSeparator(self.cmb_mode.count())
            for pipeline in pipelines:
                summary = QtWidgets.QPlainTextEdit()
                summary.setReadOnly(True)
                summary.setPlainText(self._summarize_pipeline(pipeline))
                summary.setMinimumHeight(160)
                idx = self.stack.addWidget(summary)
                self._add_mode_item(
                    f"Pipeline: {pipeline.name}",
                    {"type": "pipeline", "name": pipeline.name, "stack": idx},
                )

        self.cmb_mode.currentIndexChanged.connect(self._on_mode_changed)
        self.stack.setCurrentIndex(self._none_index)

        btns = QtWidgets.QDialogButtonBox(QtWidgets.QDialogButtonBox.Ok | QtWidgets.QDialogButtonBox.Cancel)
        btns.accepted.connect(self.accept)
        btns.rejected.connect(self.reject)
        layout.addWidget(btns)

    def _add_mode_item(self, label: str, data: Dict[str, object]):
        self.cmb_mode.addItem(label)
        index = self.cmb_mode.count() - 1
        self.cmb_mode.setItemData(index, data)

    def _on_mode_changed(self, index: int):
        data = self.cmb_mode.itemData(index) or {}
        stack_index = data.get("stack", self._none_index)
        try:
            self.stack.setCurrentIndex(int(stack_index))
        except Exception:
            self.stack.setCurrentIndex(self._none_index)

    def _summarize_pipeline(self, pipeline: ProcessingPipeline) -> str:
        if not pipeline.steps:
            return "(No steps)"
        lines: List[str] = []
        for i, step in enumerate(pipeline.steps, 1):
            spec = get_processing_function(step.key)
            label = spec.label if spec else step.key
            summary = summarize_parameters(step.key, step.params)
            text = f"{i}. {label}"
            if summary:
                text += f" — {summary}"
            lines.append(text)
        return "\n".join(lines)

    def selected_processing(self) -> Tuple[str, Dict[str, object]]:
        index = self.cmb_mode.currentIndex()
        data = self.cmb_mode.itemData(index) or {}
        mode_type = data.get("type")
        if mode_type == "function":
            key = str(data.get("key", ""))
            form = self._function_forms.get(key)
            params = form.values() if form else {}
            return key, params
        if mode_type == "pipeline":
            name = str(data.get("name", ""))
            return f"pipeline:{name}", {}
        return "none", {}

# ---------------------------------------------------------------------------
# Datasets pane (left): load a dataset and list 2D variables (drag from here)
# ---------------------------------------------------------------------------
class DatasetsPane(QtWidgets.QWidget):
    def __init__(self, parent=None):
        super().__init__(parent)
        lay = QtWidgets.QVBoxLayout(self); lay.setContentsMargins(6,6,6,6)
        self.btn_open = QtWidgets.QPushButton("Load Dataset…")
        self.btn_open.clicked.connect(self._open)
        lay.addWidget(self.btn_open)

        self.tree = QtWidgets.QTreeWidget()
        self.tree.setHeaderLabels(["Datasets / Variables"])
        self.tree.setDragEnabled(True)
        self.tree.setDefaultDropAction(QtCore.Qt.CopyAction)
        self.tree.setDropIndicatorShown(False)
        self.tree.mimeData = self._mimeData  # override to pack VarRef
        lay.addWidget(self.tree, 1)

        self._populate_examples()

    def _mimeData(self, _items):
        md = QtCore.QMimeData()
        sel = self.tree.selectedItems()
        if sel:
            txt = sel[0].data(0, QtCore.Qt.UserRole)
            if txt:
                md.setText(txt)
        return md

    def _populate_examples(self):
        candidates = [
            Path(__file__).resolve().parent / "example_dataset.nc",
            Path(__file__).resolve().parent / "example_3d_dataset.nc",
            Path(__file__).resolve().parent / "example_rect_warp.nc",
        ]
        for path in candidates:
            if path.exists():
                self._register_dataset(path, quiet=True)

    def _register_dataset(self, path: Path, quiet: bool = False):
        for i in range(self.tree.topLevelItemCount()):
            item = self.tree.topLevelItem(i)
            if Path(item.text(0)) == path:
                return

        try:
            ds = open_dataset(path)
        except Exception as e:
            if not quiet:
                QtWidgets.QMessageBox.warning(self, "Open failed", str(e))
            return

        root = QtWidgets.QTreeWidgetItem([str(path)])
        root.setExpanded(True)
<<<<<<< HEAD
        root.setData(0, QtCore.Qt.UserRole, DataSetRef(path).to_mime())
=======
        root.setData(0, QtCore.Qt.UserRole, DataSetRef(p).to_mime())
>>>>>>> 738ab261
        self.tree.addTopLevelItem(root)

        for var in ds.data_vars:
            if ds[var].ndim != 2:
                continue
            da = ds[var]
            coords = guess_phys_coords(da)
            if "X" in coords and "Y" in coords:
                hint = "(X,Y)"
            elif "x" in coords and "y" in coords:
                hint = "(x,y)"
            else:
                hint = "(pixel)"
            child = QtWidgets.QTreeWidgetItem([f"{var}  {hint}"])
            child.setData(0, QtCore.Qt.UserRole, VarRef(path, var, hint).to_mime())
            root.addChild(child)

        try:
            ds.close()
        except Exception:
            pass
<<<<<<< HEAD
=======

>>>>>>> 738ab261

    def _open(self):
        path, _ = QtWidgets.QFileDialog.getOpenFileName(
            self, "Open xarray Dataset", "", "NetCDF / Zarr (*.nc *.zarr);;All files (*)"
        )
        if not path:
            return
        self._register_dataset(Path(path))


# ---------------------------------------------------------------------------
# ViewerFrame: one tile with the image + optional histogram on the right
# ---------------------------------------------------------------------------
class ViewerFrame(QtWidgets.QFrame):
    request_close = QtCore.Signal(object)

    def __init__(self, title: str = "", parent=None):
        super().__init__(parent)
        self.setFrameShape(QtWidgets.QFrame.StyledPanel)
        self.setObjectName("viewerFrame")
        self.setProperty("selected", False)
        self.setStyleSheet(
            "QFrame#viewerFrame { border: 1px solid #888; border-radius: 2px; }"
            "QFrame#viewerFrame[selected=\"true\"] { border: 2px solid #1d72b8; "
            "background-color: rgba(29, 114, 184, 40); }"
        )

        self._base_title = title
        self._raw_data: Optional[np.ndarray] = None
        self._processed_data: Optional[np.ndarray] = None
        self._coords: Dict[str, np.ndarray] = {}
        self._display_mode: str = "image"
        self._current_processing: str = "none"
        self._processing_params: Dict[str, object] = {}
        self._selected: bool = False
        self._dataset_path: Optional[Path] = None
        self._dataset: Optional[xr.Dataset] = None
        self._available_variables: List[str] = []
        self._variable_hints: Dict[str, str] = {}
        self._current_variable: Optional[str] = None

        lay = QtWidgets.QVBoxLayout(self); lay.setContentsMargins(2,2,2,2); lay.setSpacing(2)
        # Header
        hdr = QtWidgets.QFrame(); hl = QtWidgets.QHBoxLayout(hdr); hl.setContentsMargins(6,3,6,3)
        self.lbl = QtWidgets.QLabel(title); hl.addWidget(self.lbl, 1)
        btn_close = QtWidgets.QToolButton(); btn_close.setText("×")
        btn_close.clicked.connect(lambda: self.request_close.emit(self))
        hl.addWidget(btn_close, 0)
        lay.addWidget(hdr, 0)

        # Variable selector
        selector = QtWidgets.QFrame()
        selector_layout = QtWidgets.QHBoxLayout(selector)
        selector_layout.setContentsMargins(6, 0, 6, 0)
        selector_layout.setSpacing(6)
        self._var_label = QtWidgets.QLabel("Variable:")
        self._var_label.setEnabled(False)
        selector_layout.addWidget(self._var_label, 0)
        self.cmb_variable = QtWidgets.QComboBox()
        self.cmb_variable.setSizeAdjustPolicy(QtWidgets.QComboBox.AdjustToContents)
        self.cmb_variable.addItem("Select variable…", None)
        self.cmb_variable.setEnabled(False)
        self.cmb_variable.currentIndexChanged.connect(self._on_variable_combo_changed)
        selector_layout.addWidget(self.cmb_variable, 1)
        lay.addWidget(selector, 0)
        self._variable_bar = selector

        # Center: image on left, histogram on right (toggle visibility)
        self.center_split = QtWidgets.QSplitter(QtCore.Qt.Horizontal)
        self.center_split.setChildrenCollapsible(False)
        self.center_split.setHandleWidth(6)
        lay.addWidget(self.center_split, 1)

        self.viewer = CentralPlotWidget(self)
        self.center_split.addWidget(self.viewer)

        self._hist_master_enabled = True
        self._hist_local_enabled = True
        self._hist_last_split_sizes: Optional[List[int]] = None
        self._hist_widget = self.viewer.histogram_widget()
        if self._hist_widget is not None:
            if self.center_split.indexOf(self._hist_widget) == -1:
                self.center_split.addWidget(self._hist_widget)
            try:
                self.center_split.setStretchFactor(0, 1)
                self.center_split.setStretchFactor(1, 0)
            except Exception:
                pass
        try:
            self.center_split.splitterMoved.connect(self._record_histogram_sizes)
        except Exception:
            pass
        try:
            self.viewer.configure_histogram_toggle(
                getter=self.is_histogram_local_enabled,
                setter=self.set_histogram_local_enabled,
            )
        except Exception:
            pass
        self._update_histogram_visibility()

    def _dataset_display_name(self) -> str:
        if self._dataset_path is not None:
            return self._dataset_path.name
        return self._base_title or "Dataset"

    def _set_header_text(self, variable: Optional[str], *, missing: bool = False, custom: Optional[str] = None):
        if custom is not None:
            self.lbl.setText(custom)
            return
        base = self._dataset_display_name()
        if variable:
            suffix = f"{variable} (missing)" if missing else variable
            self.lbl.setText(f"{base} — {suffix}")
        else:
            self.lbl.setText(base)

    def _update_variable_combo(self):
        block = self.cmb_variable.blockSignals(True)
        current = self._current_variable if self._current_variable in self._available_variables else None
        self.cmb_variable.clear()
        self.cmb_variable.addItem("Select variable…", None)
        for var in self._available_variables:
            label = f"{var}{self._variable_hints.get(var, '')}"
            self.cmb_variable.addItem(label, var)
        self.cmb_variable.blockSignals(block)
        has_vars = bool(self._available_variables)
        self.cmb_variable.setEnabled(has_vars)
        self._var_label.setEnabled(has_vars)
        self._select_combo_value(current)

    def _select_combo_value(self, value: Optional[str]):
        block = self.cmb_variable.blockSignals(True)
        if value:
            idx = self.cmb_variable.findData(value)
            if idx >= 0:
                self.cmb_variable.setCurrentIndex(idx)
            else:
                self.cmb_variable.setCurrentIndex(0)
        else:
            self.cmb_variable.setCurrentIndex(0)
        self.cmb_variable.blockSignals(block)

    def _dispose_dataset(self):
        if self._dataset is not None:
            try:
                close = getattr(self._dataset, "close", None)
                if callable(close):
                    close()
            except Exception:
                pass
        self._dataset = None

    def dispose(self):
        self._dispose_dataset()

    def set_dataset(self, dataset: xr.Dataset, path: Path, *, select: Optional[str] = None):
        self._dispose_dataset()
        self._dataset = dataset
        self._dataset_path = Path(path) if path is not None else None
        self._available_variables = []
        self._variable_hints = {}
        if self._dataset_path is not None:
            self.lbl.setToolTip(str(self._dataset_path))
        else:
            self.lbl.setToolTip("")

        try:
            data_vars = getattr(dataset, "data_vars", {})
        except Exception:
            data_vars = {}
        for var in data_vars:
            try:
                da = dataset[var]
            except Exception:
                continue
            if getattr(da, "ndim", 0) != 2:
                continue
            self._available_variables.append(var)
            dims = []
            try:
                dims = [f"{dim}[{getattr(da, 'sizes', {}).get(dim, '?')}]" for dim in da.dims[:2]]
            except Exception:
                dims = []
            if dims:
                self._variable_hints[var] = " (" + " × ".join(dims) + ")"

        self._available_variables.sort()
        self._current_variable = None
        self._update_variable_combo()
        self._clear_display()
        if not self._available_variables:
            self._set_header_text(None)
            self._set_header_text(None, custom=f"{self._dataset_display_name()} — No 2D variables")
            return

        self._set_header_text(None)
        if select and select in self._available_variables:
            self.plot_variable(select)
        else:
            self._select_combo_value(None)

    def available_variables(self) -> List[str]:
        return list(self._available_variables)

    def current_variable(self) -> Optional[str]:
        return self._current_variable

    def _on_variable_combo_changed(self, index: int):
        data = self.cmb_variable.itemData(index)
        if data is None:
            if self._current_variable is not None:
                self._current_variable = None
                self._clear_display()
            else:
                self._clear_display()
            return
        self.plot_variable(str(data))

    def plot_variable(self, var_name: str) -> bool:
        name = str(var_name or "").strip()
        if not name:
            self._current_variable = None
            self._clear_display()
            self._select_combo_value(None)
            return False
        success = self._load_variable(name)
        if success:
            self._select_combo_value(name)
            return True
        self._show_missing_variable(name)
        self._select_combo_value(None)
        return False

    def _show_missing_variable(self, var_name: str):
        self._current_variable = None
        self._clear_display(preserve_header=True)
        self._set_header_text(var_name, missing=True)

    def _load_variable(self, var_name: str) -> bool:
        if self._dataset is None:
            return False
        try:
            da = self._dataset[var_name]
        except Exception:
            return False
        if getattr(da, "ndim", 0) != 2:
            return False
        coords = guess_phys_coords(da)
        self.set_data(da, coords)
        self._current_variable = var_name
        self._set_header_text(var_name)
        return True

    def set_data(self, da, coords):
        Z = np.asarray(getattr(da, "values", da), float)
        self._raw_data = np.asarray(Z, float)
        self._processed_data = np.asarray(Z, float)
        self._coords = {}
        coords = dict(coords or {})
        if "X" in coords and "Y" in coords:
            self._display_mode = "warped"
            self._coords["X"] = np.asarray(coords["X"], float)
            self._coords["Y"] = np.asarray(coords["Y"], float)
        elif "x" in coords and "y" in coords:
            self._display_mode = "rectilinear"
            self._coords["x"] = np.asarray(coords["x"], float)
            self._coords["y"] = np.asarray(coords["y"], float)
        else:
            self._display_mode = "image"
        self._current_processing = "none"
        self._processing_params = {}
        self._display_data(self._processed_data, autorange=True)
        try:
            self.viewer.img_item.setVisible(True)
        except Exception:
            pass

    def set_selected(self, selected: bool):
        selected = bool(selected)
        if self._selected == selected:
            return
        self._selected = selected
        self.setProperty("selected", selected)
        try:
            self.style().unpolish(self)
            self.style().polish(self)
        except Exception:
            pass
        self.update()

    def is_selected(self) -> bool:
        return bool(self._selected)

    def apply_processing(self, mode: str, params: Dict[str, object], manager: Optional["ProcessingManager"]):
        if self._raw_data is None:
            return
        data = np.asarray(self._raw_data, float)
        mode = mode or "none"
        params = dict(params or {})

        if mode.startswith("pipeline:"):
            if not manager:
                raise RuntimeError("No processing manager is available for pipelines.")
            name = mode.split(":", 1)[1]
            pipeline = manager.get_pipeline(name)
            if pipeline is None:
                raise RuntimeError(f"Pipeline '{name}' is not available.")
            processed = pipeline.apply(data)
            params = {}
        elif mode != "none":
            processed = apply_processing_step(mode, data, params)
        else:
            processed = data

        self._processed_data = np.asarray(processed, float)
        self._current_processing = mode
        self._processing_params = dict(params)
        self._display_data(self._processed_data, autorange=True)

    def reset_processing(self):
        if self._raw_data is None:
            return
        self._processed_data = np.asarray(self._raw_data, float)
        self._current_processing = "none"
        self._processing_params = {}
        self._display_data(self._processed_data, autorange=True)

    def _display_data(self, data: np.ndarray, *, autorange: bool = False):
        if self._display_mode == "warped" and "X" in self._coords and "Y" in self._coords:
            self.viewer.set_warped(self._coords["X"], self._coords["Y"], data, autorange=autorange)
        elif self._display_mode == "rectilinear" and "x" in self._coords and "y" in self._coords:
            self.viewer.set_rectilinear(self._coords["x"], self._coords["y"], data, autorange=autorange)
        else:
            self.viewer.set_image(data, autorange=autorange)
        try:
            self.viewer.img_item.setVisible(True)
        except Exception:
            pass

    def set_histogram_visible(self, on: bool):
        self._hist_master_enabled = bool(on)
        self._update_histogram_visibility()

    def set_histogram_local_enabled(self, on: bool):
        enabled = bool(on)
        if self._hist_local_enabled == enabled:
            return
        self._hist_local_enabled = enabled
        self._update_histogram_visibility()

    def is_histogram_local_enabled(self) -> bool:
        return bool(self._hist_local_enabled)

    def _record_histogram_sizes(self, *_):
        if not self._hist_widget or not self._hist_widget.isVisible():
            return
        try:
            sizes = self.center_split.sizes()
        except Exception:
            return
        if len(sizes) < 2 or sizes[1] <= 0:
            return
        self._hist_last_split_sizes = list(sizes)

    def _update_histogram_visibility(self):
        hist_widget = self._hist_widget or self.viewer.histogram_widget()
        if hist_widget is None:
            return
        if self.center_split.indexOf(hist_widget) == -1:
            self.center_split.addWidget(hist_widget)
        want_visible = self._hist_master_enabled and self._hist_local_enabled
        if want_visible:
            hist_widget.setMinimumWidth(80)
            hist_widget.setMaximumWidth(16777215)
            hist_widget.show()
            sizes = self._hist_last_split_sizes
            if sizes and len(sizes) >= 2 and sizes[1] > 0:
                try:
                    self.center_split.setSizes(list(sizes))
                except Exception:
                    pass
            else:
                try:
                    current = self.center_split.sizes()
                except Exception:
                    current = []
                if len(current) < 2 or current[1] == 0:
                    total = sum(current) if len(current) >= 2 else 0
                    if total <= 0:
                        total = 400
                    hist_width = max(120, total // 4)
                    main_width = max(120, total - hist_width)
                    try:
                        self.center_split.setSizes([int(main_width), int(hist_width)])
                    except Exception:
                        pass
        else:
            if hist_widget.isVisible():
                try:
                    sizes = self.center_split.sizes()
                except Exception:
                    sizes = []
                if len(sizes) >= 2 and sizes[1] > 0:
                    self._hist_last_split_sizes = list(sizes)
            hist_widget.hide()
            hist_widget.setMinimumWidth(0)
            hist_widget.setMaximumWidth(0)

    def _clear_display(self, *, preserve_header: bool = False):
        self._raw_data = None
        self._processed_data = None
        self._coords = {}
        self._display_mode = "image"
        try:
            blank = np.zeros((1, 1), dtype=float)
            self.viewer.img_item.setImage(blank, autoLevels=False)
            try:
                self.viewer.img_item.setLevels((0.0, 1.0))
            except Exception:
                pass
        except Exception:
            pass
        try:
            self.viewer.img_item.setVisible(False)
        except Exception:
            pass
        try:
            self.viewer.hide_crosshair()
            self.viewer.clear_mirrored_crosshair()
        except Exception:
            pass
        if not preserve_header:
            self._set_header_text(None)


# ---------------------------------------------------------------------------
# MultiView grid: drag vars to create tiles; master toggle for histograms
# ---------------------------------------------------------------------------
class MultiViewGrid(QtWidgets.QWidget):
    """
    A splitter-based grid of ViewerFrame tiles.
    - Drag a dataset or variable reference from the DatasetsPane onto this widget to add a tile.
    - 'Columns' spinbox controls how many tiles per row.
    - 'Show histograms' toggles the classic HistogramLUTItem to the right of each tile.
    """
    def __init__(self, processing_manager: Optional[ProcessingManager] = None, parent=None):
        super().__init__(parent)
        self.setAcceptDrops(True)
        self.frames: List[ViewerFrame] = []
        self.processing_manager = processing_manager
        self._selected_frames: Set[ViewerFrame] = set()
        self._mouse_down = False
        self._drag_select_active = False
        self._drag_select_add = True

        app = QtWidgets.QApplication.instance()
        if app is not None:
            app.installEventFilter(self)

        v = QtWidgets.QVBoxLayout(self)
        v.setContentsMargins(0, 0, 0, 0)
        v.setSpacing(6)

        # Toolbar
        bar = QtWidgets.QHBoxLayout()
        bar.addWidget(QtWidgets.QLabel("Columns:"))
        self.col_spin = QtWidgets.QSpinBox()
        self.col_spin.setRange(1, 12)
        self.col_spin.setValue(3)
        self.col_spin.valueChanged.connect(self._reflow)
        bar.addWidget(self.col_spin)

        self.chk_show_hist = QtWidgets.QCheckBox("Show histograms")
        self.chk_show_hist.setChecked(True)        # set False if you prefer off-by-default
        self.chk_show_hist.toggled.connect(self._apply_histogram_visibility)
        bar.addWidget(self.chk_show_hist)

        self.chk_link_levels = QtWidgets.QCheckBox("Lock colorscales")
        self.chk_link_levels.toggled.connect(self._on_link_levels_toggled)
        bar.addWidget(self.chk_link_levels)

        self.chk_link_panzoom = QtWidgets.QCheckBox("Lock pan/zoom")
        self.chk_link_panzoom.toggled.connect(self._on_link_panzoom_toggled)
        bar.addWidget(self.chk_link_panzoom)

        self.chk_cursor_mirror = QtWidgets.QCheckBox("Mirror cursor")
        self.chk_cursor_mirror.setChecked(False)
        self.chk_cursor_mirror.toggled.connect(self._on_link_cursor_toggled)
        bar.addWidget(self.chk_cursor_mirror)

        self.btn_autoscale = QtWidgets.QPushButton("Autoscale colors")
        self.btn_autoscale.clicked.connect(self._autoscale_colors)
        bar.addWidget(self.btn_autoscale)

        self.btn_autopan = QtWidgets.QPushButton("Auto pan/zoom")
        self.btn_autopan.clicked.connect(self._auto_panzoom)
        bar.addWidget(self.btn_autopan)

        self.btn_equalize_rows = QtWidgets.QPushButton("Equalize rows")
        self.btn_equalize_rows.clicked.connect(self.equalize_rows)
        bar.addWidget(self.btn_equalize_rows)

        self.btn_equalize_cols = QtWidgets.QPushButton("Equalize columns")
        self.btn_equalize_cols.clicked.connect(self.equalize_columns)
        bar.addWidget(self.btn_equalize_cols)

        self.btn_select_all = QtWidgets.QPushButton("Select All Plots")
        self.btn_select_all.setEnabled(False)
        self.btn_select_all.clicked.connect(self._select_all_frames)
        bar.addWidget(self.btn_select_all)

        self.btn_apply_processing = QtWidgets.QPushButton("Apply processing…")
        self.btn_apply_processing.setEnabled(False)
        self.btn_apply_processing.clicked.connect(self._on_apply_processing_clicked)
        bar.addWidget(self.btn_apply_processing)

        bar.addStretch(1)
        v.addLayout(bar)

        # A vertical splitter holds "rows" (each row is a horizontal splitter of tiles)
        self.vsplit = QtWidgets.QSplitter(QtCore.Qt.Vertical)
        self.vsplit.setChildrenCollapsible(False)
        v.addWidget(self.vsplit, 1)

        self._level_handlers = {}
        self._view_handlers = {}
        self._cursor_handlers = {}
        self._syncing_levels = False
        self._syncing_views = False

    # ---------- Drag & Drop ----------
    def dragEnterEvent(self, ev: QtGui.QDragEnterEvent):
        ev.acceptProposedAction() if ev.mimeData().hasText() else ev.ignore()

    def dropEvent(self, ev: QtGui.QDropEvent):
        text = ev.mimeData().text()
        ds_ref = DataSetRef.from_mime(text)
        vr = None if ds_ref else VarRef.from_mime(text)

        if not ds_ref and not vr:
            ev.ignore()
            return

        dataset = None
        frame_title = ""
        try:
            if ds_ref:
                dataset = ds_ref.load()
                frame_title = ds_ref.path.name
            elif vr:
                dataset = open_dataset(vr.path)
                frame_title = vr.path.name
        except Exception as e:
            QtWidgets.QMessageBox.warning(self, "Load failed", str(e))
            ev.ignore()
            return

        fr = ViewerFrame(title=frame_title, parent=self)
        fr.request_close.connect(self._remove_frame)
        try:
            if ds_ref:
                fr.set_dataset(dataset, ds_ref.path)
            elif vr:
                fr.set_dataset(dataset, vr.path, select=vr.var)
        except Exception as exc:
            try:
                close = getattr(dataset, "close", None)
                if callable(close):
                    close()
            except Exception:
                pass
            QtWidgets.QMessageBox.warning(self, "Load failed", str(exc))
            ev.ignore()
            return

        self.frames.append(fr)
        self._connect_frame_signals(fr)
        self._sync_new_frame_to_links(fr)
        fr.set_selected(False)

        self._reflow()
        self._update_apply_button_state()
        ev.acceptProposedAction()

    # ---------- Tile management ----------
    def _remove_frame(self, fr: ViewerFrame):
        self._disconnect_frame_signals(fr)
        if fr in self.frames:
            self.frames.remove(fr)
        if fr in self._selected_frames:
            self._selected_frames.remove(fr)
            fr.set_selected(False)
        try:
            fr.setParent(None)
        except Exception:
            pass
        try:
            fr.dispose()
        except Exception:
            pass
        self._reflow()
        self._update_apply_button_state()

    def selected_frames(self) -> List[ViewerFrame]:
        return [fr for fr in self.frames if fr in self._selected_frames]

    def _update_apply_button_state(self):
        has_frames = bool(self.frames)
        if hasattr(self, "btn_select_all"):
            self.btn_select_all.setEnabled(has_frames)
        if hasattr(self, "btn_apply_processing"):
            self.btn_apply_processing.setEnabled(bool(self._selected_frames))

    def _select_all_frames(self):
        if not self.frames:
            self._clear_selection()
            self._update_apply_button_state()
            return
        self._clear_selection()
        for fr in self.frames:
            self._set_frame_selected(fr, True, clear=False)
        self._update_apply_button_state()

    def _set_frame_selected(self, frame: Optional[ViewerFrame], selected: bool, *, clear: bool = False):
        if frame is None or frame not in self.frames:
            if clear:
                self._clear_selection()
            return
        if clear:
            self._clear_selection(exclude=frame if selected else None)
        if selected:
            self._selected_frames.add(frame)
        else:
            self._selected_frames.discard(frame)
        frame.set_selected(selected)
        self._update_apply_button_state()

    def _clear_selection(self, exclude: Optional[ViewerFrame] = None):
        changed = False
        for fr in list(self._selected_frames):
            if exclude is not None and fr is exclude:
                continue
            fr.set_selected(False)
            self._selected_frames.discard(fr)
            changed = True
        if changed:
            self._update_apply_button_state()

    def _frame_at_global_pos(self, global_pos: QtCore.QPoint) -> Optional[ViewerFrame]:
        widget = QtWidgets.QApplication.widgetAt(global_pos)
        while widget is not None:
            if isinstance(widget, ViewerFrame):
                return widget if widget in self.frames else None
            widget = widget.parentWidget()
        return None

    def eventFilter(self, obj, event):
        if isinstance(event, QtGui.QMouseEvent):
            etype = event.type()
            if etype == QtCore.QEvent.MouseButtonPress:
                if event.button() == QtCore.Qt.LeftButton:
                    frame = self._frame_at_global_pos(event.globalPos())
                    if frame is not None:
                        ctrl = bool(event.modifiers() & QtCore.Qt.ControlModifier)
                        if ctrl:
                            target_state = frame not in self._selected_frames
                            self._set_frame_selected(frame, target_state, clear=False)
                            self._drag_select_active = True
                            self._drag_select_add = target_state
                        else:
                            self._set_frame_selected(frame, True, clear=True)
                            self._drag_select_active = False
                        self._mouse_down = True
                elif event.button() == QtCore.Qt.RightButton:
                    frame = self._frame_at_global_pos(event.globalPos())
                    if frame is not None:
                        if frame not in self._selected_frames:
                            self._set_frame_selected(frame, True, clear=True)
                        self._show_plot_context_menu(event.globalPos())
                        return True
            elif etype == QtCore.QEvent.MouseMove:
                if self._mouse_down and self._drag_select_active and event.buttons() & QtCore.Qt.LeftButton:
                    frame = self._frame_at_global_pos(event.globalPos())
                    if frame is not None:
                        self._set_frame_selected(frame, self._drag_select_add, clear=False)
            elif etype == QtCore.QEvent.MouseButtonRelease and event.button() == QtCore.Qt.LeftButton:
                if self._mouse_down:
                    self._mouse_down = False
                    self._drag_select_active = False
        elif isinstance(event, QtGui.QContextMenuEvent):
            frame = self._frame_at_global_pos(event.globalPos())
            if frame is not None:
                if frame not in self._selected_frames:
                    self._set_frame_selected(frame, True, clear=True)
                self._show_plot_context_menu(event.globalPos())
                return True
        return super().eventFilter(obj, event)

    def _show_plot_context_menu(self, global_pos: QtCore.QPoint):
        menu = QtWidgets.QMenu(self)
        act_plot = menu.addAction("Plot Data…")
        if not self.selected_frames():
            act_plot.setEnabled(False)
        act_plot.triggered.connect(self._on_plot_data_requested)
        menu.exec_(global_pos)

    def _on_plot_data_requested(self):
        frames = self.selected_frames()
        if not frames:
            return
        available: Set[str] = set()
        for fr in frames:
            available.update(fr.available_variables())
        available_list = sorted(available)
        default = ""
        for fr in frames:
            cur = fr.current_variable()
            if cur:
                default = cur
                break
        items = list(available_list)
        if default:
            if default not in items:
                items.insert(0, default)
                default_index = 0
            else:
                default_index = items.index(default)
        else:
            default_index = 0
        if not items:
            items = [default] if default else [""]
            default_index = 0
        item, ok = QtWidgets.QInputDialog.getItem(
            self,
            "Plot Data",
            "Data variable:",
            items,
            default_index,
            editable=True,
        )
        if not ok:
            return
        name = str(item).strip()
        for fr in frames:
            fr.plot_variable(name)

    def _on_apply_processing_clicked(self):
        frames = self.selected_frames()
        if not frames:
            return
        dialog = ProcessingSelectionDialog(self.processing_manager, self)
        if dialog.exec_() != QtWidgets.QDialog.Accepted:
            return
        mode, params = dialog.selected_processing()
        for frame in frames:
            try:
                frame.apply_processing(mode, params, self.processing_manager)
            except Exception as exc:
                QtWidgets.QMessageBox.warning(self, "Processing failed", str(exc))
                break


    def _reflow(self):
        """Rebuild the splitter grid according to the current column count."""
        # Detach any existing children from row splitters, then clear rows
        for i in range(self.vsplit.count()):
            w = self.vsplit.widget(i)
            if isinstance(w, QtWidgets.QSplitter):
                while w.count():
                    cw = w.widget(0)
                    if cw:
                        cw.setParent(None)
        while self.vsplit.count():
            w = self.vsplit.widget(0)
            w.setParent(None)
            w.deleteLater()

        cols = max(1, self.col_spin.value())
        for r_start in range(0, len(self.frames), cols):
            row_frames = self.frames[r_start:r_start + cols]
            h = QtWidgets.QSplitter(QtCore.Qt.Horizontal)
            h.setChildrenCollapsible(False)
            for fr in row_frames:
                h.addWidget(fr)
            self.vsplit.addWidget(h)

        # Re-apply current histogram visibility to all tiles
        self._apply_histogram_visibility(self.chk_show_hist.isChecked())
        self.equalize_columns()

    def _apply_histogram_visibility(self, on: bool):
        """Show/hide the classic HistogramLUTItem on every tile."""
        on = bool(on)
        for fr in self.frames:
            try:
                fr.set_histogram_visible(on)
            except Exception:
                pass

    def _connect_frame_signals(self, fr: ViewerFrame):
        viewer = getattr(fr, "viewer", None)
        if viewer is None:
            return
        if viewer not in self._level_handlers:
            try:
                handler = partial(self._viewer_levels_changed, viewer)
                viewer.sigLevelsChanged.connect(handler)
                self._level_handlers[viewer] = handler
            except Exception:
                self._level_handlers.pop(viewer, None)
        if viewer not in self._view_handlers:
            try:
                handler = partial(self._viewer_view_changed, viewer)
                viewer.sigViewChanged.connect(handler)
                self._view_handlers[viewer] = handler
            except Exception:
                self._view_handlers.pop(viewer, None)
        if viewer not in self._cursor_handlers:
            try:
                viewer.sigCursorMoved.connect(self._viewer_cursor_moved)
                self._cursor_handlers[viewer] = True
            except Exception:
                self._cursor_handlers.pop(viewer, None)

    def _disconnect_frame_signals(self, fr: ViewerFrame):
        viewer = getattr(fr, "viewer", None)
        if viewer is None:
            return
        handler = self._level_handlers.pop(viewer, None)
        if handler is not None:
            try:
                viewer.sigLevelsChanged.disconnect(handler)
            except Exception:
                pass
        handler = self._view_handlers.pop(viewer, None)
        if handler is not None:
            try:
                viewer.sigViewChanged.disconnect(handler)
            except Exception:
                pass
        if viewer in self._cursor_handlers:
            try:
                viewer.sigCursorMoved.disconnect(self._viewer_cursor_moved)
            except Exception:
                pass
            self._cursor_handlers.pop(viewer, None)
        try:
            viewer.clear_mirrored_crosshair()
        except Exception:
            pass

    def _viewer_levels_changed(self, viewer, levels):
        if not self.chk_link_levels.isChecked() or self._syncing_levels:
            return
        self._syncing_levels = True
        try:
            try:
                lo, hi = (float(levels[0]), float(levels[1]))
            except Exception:
                lo, hi = viewer.get_levels()
            for fr in self.frames:
                if fr.viewer is viewer:
                    continue
                fr.viewer.set_levels(lo, hi)
        finally:
            self._syncing_levels = False

    def _viewer_view_changed(self, viewer, xr, yr):
        if not self.chk_link_panzoom.isChecked() or self._syncing_views:
            return
        self._syncing_views = True
        try:
            xr_vals = tuple(xr) if xr is not None else viewer.get_view_range()[0]
            yr_vals = tuple(yr) if yr is not None else viewer.get_view_range()[1]
            for fr in self.frames:
                if fr.viewer is viewer:
                    continue
                fr.viewer.set_view_range(xr=xr_vals, yr=yr_vals)
        finally:
            self._syncing_views = False

    def _on_link_levels_toggled(self, on: bool):
        if on:
            self._sync_all_levels()

    def _on_link_panzoom_toggled(self, on: bool):
        if on:
            self._sync_all_views()

    def _on_link_cursor_toggled(self, on: bool):
        if not on:
            self._clear_mirrored_crosshairs()

    def _sync_all_levels(self):
        if not self.frames:
            return
        ref = self.frames[0].viewer
        try:
            lo, hi = ref.get_levels()
        except Exception:
            return
        self._syncing_levels = True
        try:
            for fr in self.frames[1:]:
                fr.viewer.set_levels(lo, hi)
        finally:
            self._syncing_levels = False

    def _sync_all_views(self):
        if not self.frames:
            return
        ref = self.frames[0].viewer
        try:
            xr, yr = ref.get_view_range()
        except Exception:
            return
        self._syncing_views = True
        try:
            for fr in self.frames[1:]:
                fr.viewer.set_view_range(xr=xr, yr=yr)
        finally:
            self._syncing_views = False

    def _viewer_cursor_moved(self, viewer, x, y, value, inside, label):
        if not inside or not self.chk_cursor_mirror.isChecked():
            self._clear_mirrored_crosshairs(exclude=viewer)
            return
        for fr in self.frames:
            other = fr.viewer
            if other is viewer:
                continue
            try:
                local_value = other.value_at(x, y) if hasattr(other, "value_at") else None
            except Exception:
                local_value = None
            try:
                other.show_crosshair(x, y, value=local_value, mirrored=True)
            except Exception:
                pass

    def _clear_mirrored_crosshairs(self, exclude=None):
        for fr in self.frames:
            viewer = fr.viewer
            if exclude is not None and viewer is exclude:
                continue
            try:
                viewer.clear_mirrored_crosshair()
            except Exception:
                pass

    def _sync_new_frame_to_links(self, fr: ViewerFrame):
        others = [f for f in self.frames if f is not fr]
        if not others:
            return
        ref = others[0].viewer
        if self.chk_link_levels.isChecked():
            try:
                lo, hi = ref.get_levels()
                fr.viewer.set_levels(lo, hi)
            except Exception:
                pass
        if self.chk_link_panzoom.isChecked():
            try:
                xr, yr = ref.get_view_range()
                fr.viewer.set_view_range(xr=xr, yr=yr)
            except Exception:
                pass

    def _autoscale_colors(self):
        if self.chk_link_levels.isChecked():
            self.chk_link_levels.setChecked(False)
        for fr in self.frames:
            try:
                fr.viewer.autoscale_levels()
            except Exception:
                pass

    def _auto_panzoom(self):
        for fr in self.frames:
            try:
                fr.viewer.auto_view_range()
            except Exception:
                pass

    def equalize_columns(self):
        for splitter in self._iter_row_splitters():
            count = splitter.count()
            if count <= 0:
                continue
            splitter.setSizes([1] * count)

    def equalize_rows(self):
        count = self.vsplit.count()
        if count <= 0:
            return
        self.vsplit.setSizes([1] * count)

    def _iter_row_splitters(self):
        for i in range(self.vsplit.count()):
            w = self.vsplit.widget(i)
            if isinstance(w, QtWidgets.QSplitter):
                yield w

# ---------------------------------------------------------------------------
# Sequential view helpers
# ---------------------------------------------------------------------------


class SequentialRoiWindow(QtWidgets.QWidget):
    axesChanged = QtCore.Signal(tuple)
    reducerChanged = QtCore.Signal(str)
    closed = QtCore.Signal()

    def __init__(self, parent=None):
        super().__init__(parent, QtCore.Qt.Window)
        self.setWindowTitle("Sequential ROI Inspector")
        self.setAttribute(QtCore.Qt.WA_DeleteOnClose, False)
        self.setMinimumSize(360, 520)
        self.resize(420, 600)

        layout = QtWidgets.QVBoxLayout(self)
        layout.setContentsMargins(8, 8, 8, 8)
        layout.setSpacing(8)

        controls = QtWidgets.QHBoxLayout()
        controls.setSpacing(6)

        controls.addWidget(QtWidgets.QLabel("Reduce over:"))
        self.cmb_axes = QtWidgets.QComboBox()
        self.cmb_axes.currentIndexChanged.connect(self._emit_axes_changed)
        self.cmb_axes.setSizeAdjustPolicy(QtWidgets.QComboBox.AdjustToContents)
        controls.addWidget(self.cmb_axes, 1)

        controls.addWidget(QtWidgets.QLabel("Statistic:"))
        self.cmb_method = QtWidgets.QComboBox()
        self.cmb_method.currentIndexChanged.connect(self._emit_method_changed)
        self.cmb_method.setSizeAdjustPolicy(QtWidgets.QComboBox.AdjustToContents)
        controls.addWidget(self.cmb_method, 1)

        layout.addLayout(controls)

        self.lbl_hint = QtWidgets.QLabel()
        self.lbl_hint.setStyleSheet("color: #666;")
        layout.addWidget(self.lbl_hint)

        profile_axes = {
            "bottom": ScientificAxisItem("bottom"),
            "left": ScientificAxisItem("left"),
        }
        self.profile_plot = pg.PlotWidget(axisItems=profile_axes)
        self.profile_plot.setMinimumHeight(140)
        self.profile_plot.showGrid(x=True, y=True, alpha=0.3)
        self.profile_plot.setLabel("bottom", "Axis")
        self.profile_plot.setLabel("left", "Value")
        self.profile_curve = self.profile_plot.plot([], [], pen=pg.mkPen('#ffaa00', width=2))
        layout.addWidget(self.profile_plot, 1)

        slice_axes = {
            "bottom": ScientificAxisItem("bottom"),
            "left": ScientificAxisItem("left"),
        }
        self.slice_plot = pg.PlotWidget(axisItems=slice_axes)
        self.slice_plot.setMinimumHeight(160)
        self.slice_plot.showGrid(x=True, y=True, alpha=0.3)
        self.slice_plot.setLabel("bottom", "Slice coordinate")
        self.slice_plot.setLabel("left", "ROI statistic")
        self.slice_curve = self.slice_plot.plot([], [], pen=pg.mkPen('#66bbff', width=2))
        layout.addWidget(self.slice_plot, 1)

        self._updating = False

    def set_axis_options(
        self, options: List[Tuple[str, Tuple[int, ...], str, str, Optional[int]]], current_index: int
    ):
        self._updating = True
        self.cmb_axes.clear()
        for entry in options:
            if not entry:
                continue
            label = entry[0]
            axes = entry[1] if len(entry) > 1 else ()
            self.cmb_axes.addItem(label, tuple(int(a) for a in axes))
        self.cmb_axes.setEnabled(bool(options))
        if options:
            self.cmb_axes.setCurrentIndex(max(0, min(current_index, len(options) - 1)))
        self._updating = False

    def set_reducer_options(self, reducers: Dict[str, Tuple[str, object]], current_key: str):
        self._updating = True
        self.cmb_method.clear()
        for key, (label, _fn) in reducers.items():
            self.cmb_method.addItem(label, key)
        idx = max(0, self.cmb_method.findData(current_key))
        self.cmb_method.setCurrentIndex(idx)
        self.cmb_method.setEnabled(self.cmb_method.count() > 0)
        self._updating = False

    def set_hint(self, text: str):
        self.lbl_hint.setText(text)

    def update_profile(self, xs: List[float], ys: List[float], xlabel: str, ylabel: str, visible: bool):
        self.profile_plot.setVisible(visible)
        if not visible:
            self.profile_curve.setData([], [])
            return
        self.profile_plot.setLabel("bottom", xlabel)
        self.profile_plot.setLabel("left", ylabel)
        self.profile_curve.setData(xs, ys)
        self.profile_plot.enableAutoRange()

    def update_slice_curve(self, xs: List[float], ys: List[float], xlabel: str, ylabel: str):
        self.slice_plot.setLabel("bottom", xlabel)
        self.slice_plot.setLabel("left", ylabel)
        self.slice_curve.setData(xs, ys)
        self.slice_plot.enableAutoRange()

    def _emit_axes_changed(self):
        if self._updating:
            return
        data = self.cmb_axes.currentData()
        if data is None:
            return
        try:
            axes = tuple(int(a) for a in data)
        except Exception:
            axes = tuple()
        self.axesChanged.emit(axes)

    def _emit_method_changed(self):
        if self._updating:
            return
        key = self.cmb_method.currentData()
        if key:
            self.reducerChanged.emit(str(key))

    def closeEvent(self, event: QtGui.QCloseEvent):
        try:
            self.closed.emit()
        except Exception:
            pass
        super().closeEvent(event)


# ---------------------------------------------------------------------------
# Sequential view: 3D volume visualization helper
# ---------------------------------------------------------------------------


class VolumeAlphaHandle(QtWidgets.QGraphicsEllipseItem):
    def __init__(self, owner: "VolumeAlphaCurveWidget", x_norm: float, y_norm: float):
        radius = 5.0
        super().__init__(-radius, -radius, radius * 2.0, radius * 2.0)
        self._owner = owner
        self.x_norm = float(x_norm)
        self.y_norm = float(y_norm)
        self.setBrush(QtGui.QBrush(QtGui.QColor(255, 255, 255)))
        pen = QtGui.QPen(QtGui.QColor(20, 20, 20))
        pen.setWidthF(1.2)
        self.setPen(pen)
        self.setZValue(20)
        self.setFlag(QtWidgets.QGraphicsItem.ItemIsMovable, True)
        self.setFlag(QtWidgets.QGraphicsItem.ItemSendsScenePositionChanges, True)
        self.setFlag(QtWidgets.QGraphicsItem.ItemIgnoresTransformations, True)

    def itemChange(self, change: QtWidgets.QGraphicsItem.GraphicsItemChange, value):
        if change == QtWidgets.QGraphicsItem.ItemPositionChange:
            if isinstance(value, QtCore.QPointF):
                point = value
            else:
                point = QtCore.QPointF(value)
            return self._owner.clamp_handle_position(self, point)
        if change == QtWidgets.QGraphicsItem.ItemPositionHasChanged:
            self._owner.handle_moved(self)
        return super().itemChange(change, value)


class VolumeAlphaCurveWidget(QtWidgets.QWidget):
    curveChanged = QtCore.Signal(list)

    def __init__(self, parent=None, default_value: float = 0.5):
        super().__init__(parent)
        self._scene = QtWidgets.QGraphicsScene(self)
        self._view = QtWidgets.QGraphicsView(self._scene)
        self._view.setHorizontalScrollBarPolicy(QtCore.Qt.ScrollBarAlwaysOff)
        self._view.setVerticalScrollBarPolicy(QtCore.Qt.ScrollBarAlwaysOff)
        self._view.setRenderHints(
            QtGui.QPainter.Antialiasing
            | QtGui.QPainter.SmoothPixmapTransform
            | QtGui.QPainter.TextAntialiasing
        )
        self._view.setDragMode(QtWidgets.QGraphicsView.NoDrag)
        self._view.setFrameShape(QtWidgets.QFrame.NoFrame)
        self._view.setSizePolicy(
            QtWidgets.QSizePolicy(QtWidgets.QSizePolicy.Expanding, QtWidgets.QSizePolicy.Expanding)
        )
        self._view.viewport().installEventFilter(self)

        layout = QtWidgets.QVBoxLayout(self)
        layout.setContentsMargins(0, 0, 0, 0)
        layout.addWidget(self._view)

        self._gradient_item = QtWidgets.QGraphicsPixmapItem()
        self._gradient_item.setZValue(0)
        self._scene.addItem(self._gradient_item)

        border_pen = QtGui.QPen(QtGui.QColor(200, 200, 200))
        border_pen.setWidthF(1.0)
        self._border_item = self._scene.addRect(QtCore.QRectF(0, 0, 1, 1), border_pen)
        self._border_item.setZValue(5)

        curve_pen = QtGui.QPen(QtGui.QColor(245, 245, 245))
        curve_pen.setWidthF(2.0)
        self._curve_item = self._scene.addPath(QtGui.QPainterPath(), curve_pen)
        self._curve_item.setZValue(15)

        self._handles: List[VolumeAlphaHandle] = []
        self._default_positions = [0.0, 0.25, 0.5, 0.75, 1.0]
        self._default_value = max(0.0, min(1.0, float(default_value)))
        self._margin_left = 28.0
        self._margin_right = 16.0
        self._margin_top = 12.0
        self._margin_bottom = 26.0
        self._colormap_name = "viridis"
        self._updating = False

        self.setMinimumHeight(120)
        self.setMaximumHeight(220)
        size_policy = QtWidgets.QSizePolicy(QtWidgets.QSizePolicy.Preferred, QtWidgets.QSizePolicy.Fixed)
        self.setSizePolicy(size_policy)
        self._update_scene_geometry()
        self.reset_curve()

    # ----- geometry helpers -----
    def showEvent(self, event: QtGui.QShowEvent):
        super().showEvent(event)
        QtCore.QTimer.singleShot(0, self._update_scene_geometry)

    def resizeEvent(self, event: QtGui.QResizeEvent):
        super().resizeEvent(event)
        self._update_scene_geometry()

    def _effective_rect(self) -> QtCore.QRectF:
        rect = self._scene.sceneRect()
        width = max(1.0, rect.width() - self._margin_left - self._margin_right)
        height = max(1.0, rect.height() - self._margin_top - self._margin_bottom)
        return QtCore.QRectF(
            rect.left() + self._margin_left,
            rect.top() + self._margin_top,
            width,
            height,
        )

    def _update_scene_geometry(self):
        viewport = self._view.viewport()
        width = max(1, viewport.width())
        height = max(1, viewport.height())
        self._scene.setSceneRect(0, 0, float(width), float(height))
        eff = self._effective_rect()
        self._update_gradient_pixmap(int(max(2.0, eff.width())), int(max(2.0, eff.height())))
        self._gradient_item.setPos(eff.left(), eff.top())
        self._border_item.setRect(eff)
        self._position_handles()
        self._update_curve_path()

    # ----- colormap -----
    def set_colormap(self, name: str):
        if not name:
            name = "viridis"
        if self._colormap_name == name:
            return
        self._colormap_name = name
        self._update_gradient_pixmap()
        self._update_curve_path()

    def _update_gradient_pixmap(self, width: Optional[int] = None, height: Optional[int] = None):
        eff = self._effective_rect()
        w = int(width or max(2.0, eff.width()))
        h = int(height or max(2.0, eff.height()))
        try:
            cmap = pg.colormap.get(self._colormap_name)
        except Exception:
            cmap = pg.colormap.get("viridis")
        lut = cmap.map(np.linspace(0.0, 1.0, max(2, w)), mode="byte")
        gradient = np.repeat(lut[np.newaxis, :, :3], max(2, h), axis=0)
        alpha = np.full((gradient.shape[0], gradient.shape[1], 1), 255, dtype=np.uint8)
        rgba = np.concatenate((gradient, alpha), axis=2)
        image = QtGui.QImage(
            rgba.data, rgba.shape[1], rgba.shape[0], int(rgba.strides[0]), QtGui.QImage.Format_RGBA8888
        )
        image = image.copy()
        self._gradient_item.setPixmap(QtGui.QPixmap.fromImage(image))

    # ----- handle interactions -----
    def clamp_handle_position(
        self, handle: VolumeAlphaHandle, value: QtCore.QPointF
    ) -> QtCore.QPointF:
        if self._updating:
            return value
        eff = self._effective_rect()
        width = eff.width()
        height = eff.height()
        x_norm = 0.0
        if width > 0:
            raw_x_norm = (float(value.x()) - eff.left()) / width
            idx = self._handles.index(handle)
            min_norm = 0.0 if idx == 0 else self._handles[idx - 1].x_norm + 1e-4
            max_norm = 1.0 if idx == len(self._handles) - 1 else self._handles[idx + 1].x_norm - 1e-4
            x_norm = max(min_norm, min(max_norm, raw_x_norm))
            x_norm = max(0.0, min(1.0, x_norm))
        x = eff.left() + x_norm * max(width, 1.0)
        y = float(value.y())
        if height > 0:
            y = max(eff.top(), min(eff.bottom(), y))
        return QtCore.QPointF(x, y)

    def handle_moved(self, handle: VolumeAlphaHandle):
        if self._updating:
            return
        eff = self._effective_rect()
        width = eff.width()
        height = eff.height()
        if width <= 0 or height <= 0:
            return
        pos = handle.pos()
        x_norm = (pos.x() - eff.left()) / width
        y_norm = (eff.bottom() - pos.y()) / height
        x_norm = max(0.0, min(1.0, float(x_norm)))
        y_norm = max(0.0, min(1.0, float(y_norm)))
        idx = self._handles.index(handle)
        if idx > 0:
            x_norm = max(x_norm, self._handles[idx - 1].x_norm + 1e-4)
        if idx < len(self._handles) - 1:
            x_norm = min(x_norm, self._handles[idx + 1].x_norm - 1e-4)
        handle.y_norm = y_norm
        handle.x_norm = x_norm
        self._handles.sort(key=lambda item: item.x_norm)
        self._position_handles()
        self._update_curve_path()
        self.curveChanged.emit(self.curve_points())

    def _position_handles(self):
        eff = self._effective_rect()
        if eff.height() <= 0 or eff.width() <= 0:
            return
        self._updating = True
        try:
            for handle in self._handles:
                x = eff.left() + handle.x_norm * eff.width()
                y = eff.bottom() - handle.y_norm * eff.height()
                handle.setPos(QtCore.QPointF(x, y))
        finally:
            self._updating = False

    def _update_curve_path(self):
        if not self._handles:
            self._curve_item.setPath(QtGui.QPainterPath())
            return
        sorted_handles = sorted(self._handles, key=lambda item: item.x_norm)
        path = QtGui.QPainterPath()
        first = sorted_handles[0]
        path.moveTo(first.pos())
        for handle in sorted_handles[1:]:
            path.lineTo(handle.pos())
        self._curve_item.setPath(path)

    # ----- curve helpers -----
    def curve_points(self) -> List[Tuple[float, float]]:
        return [(handle.x_norm, handle.y_norm) for handle in sorted(self._handles, key=lambda h: h.x_norm)]

    def set_curve(self, points: List[Tuple[float, float]]):
        if not points:
            return
        for handle in list(self._handles):
            self._scene.removeItem(handle)
        self._handles.clear()
        for x, y in points:
            self._add_handle(float(x), float(y), emit=False)
        self._update_curve_path()
        self.curveChanged.emit(self.curve_points())

    def reset_curve(self):
        for handle in list(self._handles):
            self._scene.removeItem(handle)
        self._handles.clear()
        for x_norm in self._default_positions:
            self._add_handle(float(x_norm), float(self._default_value), emit=False)
        self._update_curve_path()
        self.curveChanged.emit(self.curve_points())

    def _add_handle(self, x_norm: float, y_norm: float, *, emit: bool = True):
        x_norm = max(0.0, min(1.0, x_norm))
        y_norm = max(0.0, min(1.0, y_norm))
        for existing in self._handles:
            if abs(existing.x_norm - x_norm) < 1e-4:
                existing.x_norm = x_norm
                existing.y_norm = y_norm
                self._handles.sort(key=lambda item: item.x_norm)
                self._position_handles()
                self._update_curve_path()
                if emit:
                    self.curveChanged.emit(self.curve_points())
                return
        handle = VolumeAlphaHandle(self, x_norm, y_norm)
        self._scene.addItem(handle)
        self._handles.append(handle)
        self._handles.sort(key=lambda item: item.x_norm)
        self._position_handles()
        self._update_curve_path()
        if emit:
            self.curveChanged.emit(self.curve_points())

    def eventFilter(self, obj, event):
        if (
            obj is self._view.viewport()
            and event.type() == QtCore.QEvent.MouseButtonDblClick
            and self.isEnabled()
        ):
            if isinstance(event, QtGui.QMouseEvent) and event.button() == QtCore.Qt.LeftButton:
                scene_pos = self._view.mapToScene(event.pos())
                eff = self._effective_rect()
                if eff.contains(scene_pos):
                    width = eff.width() if eff.width() > 0 else 1.0
                    height = eff.height() if eff.height() > 0 else 1.0
                    x_norm = (scene_pos.x() - eff.left()) / width
                    y_norm = (eff.bottom() - scene_pos.y()) / height
                    self._add_handle(x_norm, y_norm)
                    return True
        return super().eventFilter(obj, event)


class SequentialVolumeWindow(QtWidgets.QWidget):
    closed = QtCore.Signal()

    def __init__(self, parent=None):
        if gl is None:
            raise RuntimeError("pyqtgraph.opengl is not available")
        super().__init__(parent, QtCore.Qt.Window)
        self.setWindowTitle("Sequential Volume Viewer")
        self.setAttribute(QtCore.Qt.WA_DeleteOnClose, False)
        self.resize(680, 520)

        self._data: Optional[np.ndarray] = None
        self._data_min: float = 0.0
        self._data_max: float = 1.0
        self._colormap_name: str = "viridis"

        layout = QtWidgets.QVBoxLayout(self)
        layout.setContentsMargins(8, 8, 8, 8)
        layout.setSpacing(8)

        cmap_controls = QtWidgets.QHBoxLayout()
        cmap_controls.setSpacing(6)
        cmap_controls.addWidget(QtWidgets.QLabel("Colormap:"))

        self.cmb_colormap = QtWidgets.QComboBox()
        self.cmb_colormap.setSizeAdjustPolicy(QtWidgets.QComboBox.AdjustToContents)
        self.cmb_colormap.currentIndexChanged.connect(self._on_colormap_combo_changed)
        cmap_controls.addWidget(self.cmb_colormap, 0)

        cmap_controls.addStretch(1)
        layout.addLayout(cmap_controls)

        controls = QtWidgets.QHBoxLayout()
        controls.setSpacing(6)
        controls.addWidget(QtWidgets.QLabel("Opacity curves:"))

        self.btn_reset_curve = QtWidgets.QPushButton("Reset curves")
        self.btn_reset_curve.clicked.connect(self._on_reset_curve)
        controls.addWidget(self.btn_reset_curve)

        self.btn_reset_view = QtWidgets.QPushButton("Reset view")
        self.btn_reset_view.setEnabled(False)
        self.btn_reset_view.clicked.connect(self._on_reset_view)
        controls.addWidget(self.btn_reset_view)

        controls.addStretch(1)
        layout.addLayout(controls)

        curves_row = QtWidgets.QHBoxLayout()
        curves_row.setSpacing(8)
        layout.addLayout(curves_row)

        self._curve_keys: Tuple[str, ...] = ("value", "slice", "row", "column")
        self._axis_labels: Dict[str, str] = {
            "value": "Value",
            "slice": "Slice axis",
            "row": "Row axis",
            "column": "Column axis",
        }
        self._curve_widgets: Dict[str, VolumeAlphaCurveWidget] = {}
        self._curve_labels: Dict[str, QtWidgets.QLabel] = {}

        for key in self._curve_keys:
            column_layout = QtWidgets.QVBoxLayout()
            column_layout.setSpacing(4)
            label = QtWidgets.QLabel(self._axis_labels[key])
            label.setAlignment(QtCore.Qt.AlignHCenter)
            label.setWordWrap(True)
            column_layout.addWidget(label)

            widget = VolumeAlphaCurveWidget(default_value=0.8 if key == "value" else 1)
            widget.setMinimumWidth(150)
            widget.setSizePolicy(
                QtWidgets.QSizePolicy(QtWidgets.QSizePolicy.Expanding, QtWidgets.QSizePolicy.Fixed)
            )
            widget.setToolTip(
                "Drag control points to sculpt opacity, double-click to add a new point."
            )
            widget.curveChanged.connect(lambda points, k=key: self._on_alpha_curve_changed(k, points))
            column_layout.addWidget(widget)

            curves_row.addLayout(column_layout, 1)
            self._curve_widgets[key] = widget
            self._curve_labels[key] = label

        self._volume_item: Optional[gl.GLVolumeItem] = None
        self._volume_scalar: Optional[np.ndarray] = None
        self._volume_shape: Tuple[int, int, int] = (1, 1, 1)
        self._curve_points: Dict[str, List[Tuple[float, float]]] = {}
        self._curve_lut_x: Dict[str, np.ndarray] = {}
        self._curve_lut_y: Dict[str, np.ndarray] = {}
        for key, widget in self._curve_widgets.items():
            points = widget.curve_points()
            xs = np.array([max(0.0, min(1.0, float(x))) for x, _ in points], dtype=float)
            ys = np.array([max(0.0, min(1.0, float(y))) for _, y in points], dtype=float)
            self._curve_points[key] = [(float(x), float(y)) for x, y in zip(xs, ys)]
            self._curve_lut_x[key] = xs
            self._curve_lut_y[key] = ys
        self._alpha_scale_base: float = 101.0

        self._populate_colormap_choices()
        self._update_alpha_controls()

        self.view = gl.GLViewWidget()
        self.view.setSizePolicy(
            QtWidgets.QSizePolicy(QtWidgets.QSizePolicy.Expanding, QtWidgets.QSizePolicy.Expanding)
        )
        self.view.setMinimumHeight(260)
        self.view.opts["distance"] = 400
        self.view.setBackgroundColor(QtGui.QColor(20, 20, 20))
        layout.addWidget(self.view, 1)

    # ----- public API -----
    def set_volume(self, data: Optional[np.ndarray]):
        if data is None or data.size == 0:
            self._data = None
            self._remove_volume()
            self._update_alpha_controls()
            return
        arr = np.asarray(data, float)
        finite = np.isfinite(arr)
        if not finite.any():
            arr = np.zeros_like(arr, dtype=float)
            self._data_min = 0.0
            self._data_max = 1.0
        else:
            min_val = float(np.nanmin(arr))
            max_val = float(np.nanmax(arr))
            if min_val == max_val:
                max_val = min_val + 1.0
            arr = np.nan_to_num(arr, nan=min_val)
            self._data_min = min_val
            self._data_max = max_val
        self._data = arr.astype(np.float32, copy=False)
        self._volume_scalar = self._prepare_volume_array(self._data)
        self._volume_shape = self._volume_scalar.shape if self._volume_scalar is not None else (1, 1, 1)
        self._update_alpha_controls()
        self._ensure_volume_item()
        self._center_volume_item()
        self._update_volume_visual()
        self._reset_camera()

    def set_colormap(self, name: Optional[str]):
        if name:
            self._colormap_name = str(name)
        else:
            self._colormap_name = "viridis"
        for widget in self._curve_widgets.values():
            try:
                widget.set_colormap(self._colormap_name)
            except Exception:
                continue
        self._sync_colormap_combo()
        self._update_volume_visual()

    def clear_volume(self):
        self._data = None
        self._volume_scalar = None
        self._volume_shape = (1, 1, 1)
        self._remove_volume()
        self._update_alpha_controls()
        self.btn_reset_view.setEnabled(False)

    # ----- helpers -----
    def _ensure_volume_item(self):
        if self._volume_item is not None:
            return
        data = self._data
        if data is None:
            return
        scalar = self._prepare_volume_array(data)
        self._volume_scalar = scalar
        rgba = self._compute_rgba_volume(scalar)
        self._volume_item = gl.GLVolumeItem(rgba, smooth=False)
        # Use translucent blending so colors remain readable instead of
        # saturating to white as layers accumulate with additive blending.
        self._volume_item.setGLOptions("translucent")
        self._volume_item.resetTransform()
        self._center_volume_item()
        self.view.addItem(self._volume_item)
        if hasattr(self._volume_item, "update"):
            try:
                self._volume_item.update()
            except Exception:
                pass
        self.btn_reset_view.setEnabled(True)

    def _prepare_volume_array(self, data: np.ndarray) -> np.ndarray:
        if data.ndim != 3:
            return np.zeros((1, 1, 1), dtype=np.float32)
        transposed = np.transpose(data, (2, 1, 0))
        return np.ascontiguousarray(transposed, dtype=np.float32)

    def _compute_rgba_volume(self, scalar: np.ndarray) -> np.ndarray:
        if scalar.size == 0:
            return np.zeros(scalar.shape + (4,), dtype=np.ubyte)
        try:
            cmap = pg.colormap.get(self._colormap_name)
        except Exception:
            cmap = pg.colormap.get("viridis")
        data_min = float(self._data_min)
        data_max = float(self._data_max)
        if not np.isfinite(data_min) or not np.isfinite(data_max) or data_min == data_max:
            data_min = float(np.nanmin(scalar))
            data_max = float(np.nanmax(scalar))
            if not np.isfinite(data_min):
                data_min = 0.0
            if not np.isfinite(data_max) or data_max == data_min:
                data_max = data_min + 1.0
        scale = data_max - data_min
        if scale == 0.0:
            scale = 1.0
        norm = (scalar - data_min) / scale
        norm = np.clip(norm, 0.0, 1.0)
        rgba = cmap.map(norm.reshape(-1), mode="byte").reshape(scalar.shape + (4,))

        alpha_value = self._apply_alpha_scale(self._sample_alpha_curve("value", norm))
        alpha_total = alpha_value
        if scalar.ndim >= 3:
            col_len, row_len, slice_len = scalar.shape
            if slice_len > 1:
                slice_positions = np.linspace(0.0, 1.0, slice_len, dtype=float)
                slice_alpha = self._apply_alpha_scale(
                    self._sample_alpha_curve("slice", slice_positions)
                ).reshape(1, 1, slice_len)
                alpha_total = alpha_total * slice_alpha
            if row_len > 1:
                row_positions = np.linspace(0.0, 1.0, row_len, dtype=float)
                row_alpha = self._apply_alpha_scale(
                    self._sample_alpha_curve("row", row_positions)
                ).reshape(1, row_len, 1)
                alpha_total = alpha_total * row_alpha
            if col_len > 1:
                col_positions = np.linspace(0.0, 1.0, col_len, dtype=float)
                col_alpha = self._apply_alpha_scale(
                    self._sample_alpha_curve("column", col_positions)
                ).reshape(col_len, 1, 1)
                alpha_total = alpha_total * col_alpha
        alpha = np.clip(alpha_total * 255.0, 0.0, 255.0)
        rgba = rgba.copy()
        rgba[..., 3] = alpha.astype(np.uint8)
        return np.ascontiguousarray(rgba, dtype=np.ubyte)

    def _update_volume_visual(self):
        if self._volume_item is None or self._volume_scalar is None:
            return
        rgba = self._compute_rgba_volume(self._volume_scalar)
        try:
            self._volume_item.setData(rgba)
        except TypeError:
            # Older pyqtgraph releases expect the array as the first argument.
            self._volume_item.setData(data=rgba)
        self._center_volume_item()
        self.view.update()

    def _center_volume_item(self):
        if self._volume_item is None or self._volume_scalar is None:
            return
        try:
            self._volume_item.resetTransform()
        except Exception:
            pass
        shape = self._volume_scalar.shape
        if len(shape) != 3:
            return
        offset = [-dim / 2.0 for dim in shape]
        try:
            self._volume_item.translate(*offset)
        except Exception:
            pass

    def _reset_camera(self):
        if self._volume_scalar is None or self._volume_scalar.size == 0:
            return
        shape = self._volume_scalar.shape
        max_dim = float(max(shape)) if shape else 1.0
        distance = max(200.0, max_dim * 2.2)
        try:
            self.view.opts["center"] = pg.Vector(0.0, 0.0, 0.0)
        except Exception:
            try:
                self.view.opts["center"] = QtGui.QVector3D(0.0, 0.0, 0.0)
            except Exception:
                pass
        try:
            self.view.setCameraPosition(distance=distance, elevation=26, azimuth=32)
        except Exception:
            self.view.opts["distance"] = distance
        self.view.update()

    def _populate_colormap_choices(self):
        candidates = [
            "gray",
            "viridis",
            "plasma",
            "inferno",
            "magma",
            "cividis",
            "turbo",
            "thermal",
            "blues",
            "reds",
        ]
        self.cmb_colormap.blockSignals(True)
        self.cmb_colormap.clear()
        for name in candidates:
            try:
                pg.colormap.get(name)
            except Exception:
                continue
            self.cmb_colormap.addItem(name.title(), name)
        if self.cmb_colormap.count() == 0:
            self.cmb_colormap.addItem("Viridis", "viridis")
        self.cmb_colormap.blockSignals(False)
        self._sync_colormap_combo()

    def _sync_colormap_combo(self):
        if not hasattr(self, "cmb_colormap"):
            return
        name = self._colormap_name or "viridis"
        block = self.cmb_colormap.blockSignals(True)
        idx = self.cmb_colormap.findData(name)
        if idx < 0 and self.cmb_colormap.count():
            idx = 0
            name = self.cmb_colormap.itemData(0)
            self._colormap_name = name
        if idx >= 0:
            self.cmb_colormap.setCurrentIndex(idx)
        self.cmb_colormap.blockSignals(block)

    def _on_colormap_combo_changed(self):
        name = self.cmb_colormap.currentData()
        if not name:
            name = "viridis"
        if name == self._colormap_name:
            return
        self.set_colormap(name)
        if hasattr(self._volume_item, "update"):
            try:
                self._volume_item.update()
            except Exception:
                pass

    def _remove_volume(self):
        if self._volume_item is None:
            return
        try:
            self.view.removeItem(self._volume_item)
        except Exception:
            pass
        self._volume_item = None

    def _update_alpha_controls(self):
        has_data = self._data is not None
        for widget in self._curve_widgets.values():
            widget.setEnabled(has_data)
        self.btn_reset_curve.setEnabled(has_data)
        self.btn_reset_view.setEnabled(has_data and self._volume_item is not None)

    def set_axis_labels(self, slice_label: str, row_label: str, column_label: str):
        self._axis_labels.update(
            {
                "slice": slice_label or "Slice axis",
                "row": row_label or "Row axis",
                "column": column_label or "Column axis",
                "value": "Value",
            }
        )
        for key, label_widget in self._curve_labels.items():
            label = self._axis_labels.get(key, key.title())
            if key == "value":
                text = label
            else:
                pretty = str(label)
                lower = pretty.lower()
                if lower.endswith("axis"):
                    text = pretty
                else:
                    text = f"{pretty} axis"
            label_widget.setText(text)

    def _store_curve(self, key: str, points: List[Tuple[float, float]]):
        xs = np.array([max(0.0, min(1.0, float(x))) for x, _ in points], dtype=float)
        ys = np.array([max(0.0, min(1.0, float(y))) for _, y in points], dtype=float)
        if xs.size == 0 or ys.size == 0:
            xs = np.array([0.0, 1.0], dtype=float)
            ys = np.array([0.0, 1.0], dtype=float)
        order = np.argsort(xs)
        xs = xs[order]
        ys = ys[order]
        normalized_points = [(float(x), float(y)) for x, y in zip(xs, ys)]
        previous = self._curve_points.get(key)
        self._curve_points[key] = normalized_points
        self._curve_lut_x[key] = xs
        self._curve_lut_y[key] = ys
        changed = previous is None or len(previous) != len(normalized_points) or any(
            abs(px - nx) > 1e-6 or abs(py - ny) > 1e-6
            for (px, py), (nx, ny) in zip(previous or [], normalized_points)
        )
        if changed:
            self._update_volume_visual()

    def _on_alpha_curve_changed(self, key: str, points: List[Tuple[float, float]]):
        if key not in self._curve_keys:
            key = "value"
        if not points:
            default_value = 0.8
            widget = self._curve_widgets.get(key)
            if widget is not None and hasattr(widget, "_default_value"):
                default_value = float(getattr(widget, "_default_value"))
            default_value = max(0.0, min(1.0, default_value))
            points = [(0.0, default_value), (1.0, default_value)]
        self._store_curve(key, points)

    def _on_reset_curve(self):
        for widget in self._curve_widgets.values():
            widget.reset_curve()
        for key, widget in self._curve_widgets.items():
            self._store_curve(key, widget.curve_points())

    def _on_reset_view(self):
        self._center_volume_item()
        self._reset_camera()

    def _sample_alpha_curve(self, key: str, values: np.ndarray) -> np.ndarray:
        clipped = np.clip(values, 0.0, 1.0)
        flat = clipped.reshape(-1)
        lut_x = self._curve_lut_x.get(key)
        lut_y = self._curve_lut_y.get(key)
        if lut_x is None or lut_y is None or lut_x.size < 2:
            mapped = flat
        else:
            mapped = np.interp(flat, lut_x, lut_y)
        return mapped.reshape(clipped.shape)

    def _apply_alpha_scale(self, alpha_norm: np.ndarray) -> np.ndarray:
        base = max(2.0, float(self._alpha_scale_base))
        clamped = np.clip(alpha_norm, 0.0, 1.0)
        scaled = (np.power(base, clamped) - 1.0) / (base - 1.0)
        return np.clip(scaled, 0.0, 1.0)

    def closeEvent(self, event: QtGui.QCloseEvent):
        try:
            self.closed.emit()
        except Exception:
            pass
        super().closeEvent(event)


# ---------------------------------------------------------------------------
# Sequential view: explore 2D slices along an arbitrary axis
# ---------------------------------------------------------------------------


class SequentialView(QtWidgets.QWidget):
    def __init__(self, processing_manager: Optional[ProcessingManager] = None, parent=None):
        super().__init__(parent)
        self.setAcceptDrops(True)
        self.processing_manager = processing_manager

        self._dataset: Optional[xr.Dataset] = None
        self._dataset_path: Optional[Path] = None
        self._current_variable: Optional[str] = None
        self._current_da: Optional[xr.DataArray] = None
        self._dims: List[str] = []
        self._slice_axis: Optional[str] = None
        self._row_axis: Optional[str] = None
        self._col_axis: Optional[str] = None
        self._fixed_indices: Dict[str, int] = {}
        self._fixed_dim_widgets: Dict[str, QtWidgets.QSpinBox] = {}
        self._processing_mode: str = "none"
        self._processing_params: Dict[str, object] = {}
        self._slice_index: int = 0
        self._slice_count: int = 0
        self._axis_coords: Optional[np.ndarray] = None
        self._current_processed_slice: Optional[np.ndarray] = None
        self._roi_last_shape: Optional[Tuple[int, int]] = None
        self._roi_last_bounds: Optional[Tuple[int, int, int, int]] = None

        self._roi_enabled: bool = False
        self._roi_reducers = {
            "mean": ("Mean", _nan_aware_reducer(lambda arr, axis=None: np.nanmean(arr, axis=axis))),
            "median": ("Median", _nan_aware_reducer(lambda arr, axis=None: np.nanmedian(arr, axis=axis))),
            "min": ("Minimum", _nan_aware_reducer(lambda arr, axis=None: np.nanmin(arr, axis=axis))),
            "max": ("Maximum", _nan_aware_reducer(lambda arr, axis=None: np.nanmax(arr, axis=axis))),
            "std": ("Std. dev", _nan_aware_reducer(lambda arr, axis=None: np.nanstd(arr, axis=axis))),
            "ptp": (
                "Peak-to-peak",
                _nan_aware_reducer(
                    lambda arr, axis=None: np.nanmax(arr, axis=axis) - np.nanmin(arr, axis=axis)
                ),
            ),
        }
        self._roi_method_key: str = "mean"
        self._roi_last_slices: Optional[Tuple[slice, slice]] = None
        self._roi_axis_options: List[Tuple[str, Tuple[int, ...], str, str, Optional[int]]] = []
        self._roi_axes_selection: Tuple[int, ...] = (0, 1)
        self._roi_axis_index: int = 0
        self._current_slice_coords: Dict[str, np.ndarray] = {}
        self._row_coord_1d: Optional[np.ndarray] = None
        self._row_coord_2d: Optional[np.ndarray] = None
        self._col_coord_1d: Optional[np.ndarray] = None
        self._col_coord_2d: Optional[np.ndarray] = None
        self._volume_cache: Optional[np.ndarray] = None

        outer = QtWidgets.QVBoxLayout(self)
        outer.setContentsMargins(6, 6, 6, 6)
        outer.setSpacing(6)

        hint = QtWidgets.QLabel(
            "Drop a dataset here or use the Load button to explore sequential slices."
        )
        hint.setStyleSheet("color: #666;")
        outer.addWidget(hint)

        top = QtWidgets.QHBoxLayout()
        self.lbl_dataset = QtWidgets.QLabel("No dataset loaded")
        self.lbl_dataset.setStyleSheet("color: #555;")
        top.addWidget(self.lbl_dataset, 1)
        self.btn_load = QtWidgets.QPushButton("Load dataset…")
        self.btn_load.clicked.connect(self._load_dataset_dialog)
        top.addWidget(self.btn_load, 0)
        outer.addLayout(top)

        var_row = QtWidgets.QHBoxLayout()
        var_row.addWidget(QtWidgets.QLabel("Variable:"))
        self.cmb_variable = QtWidgets.QComboBox()
        self.cmb_variable.setEnabled(False)
        self.cmb_variable.currentIndexChanged.connect(self._on_variable_changed)
        var_row.addWidget(self.cmb_variable, 1)
        outer.addLayout(var_row)

        axis_group = QtWidgets.QGroupBox("Slice configuration")
        axis_form = QtWidgets.QFormLayout(axis_group)
        axis_form.setContentsMargins(6, 6, 6, 6)
        axis_form.setSpacing(6)

        self.cmb_slice_axis = QtWidgets.QComboBox()
        self.cmb_slice_axis.currentIndexChanged.connect(self._on_axes_changed)
        axis_form.addRow("Slice axis", self.cmb_slice_axis)

        self.cmb_row_axis = QtWidgets.QComboBox()
        self.cmb_row_axis.currentIndexChanged.connect(self._on_axes_changed)
        axis_form.addRow("Rows", self.cmb_row_axis)

        self.cmb_col_axis = QtWidgets.QComboBox()
        self.cmb_col_axis.currentIndexChanged.connect(self._on_axes_changed)
        axis_form.addRow("Columns", self.cmb_col_axis)

        self.fixed_dims_container = QtWidgets.QWidget()
        self.fixed_dims_layout = QtWidgets.QFormLayout(self.fixed_dims_container)
        self.fixed_dims_layout.setContentsMargins(0, 0, 0, 0)
        self.fixed_dims_layout.setSpacing(4)
        axis_form.addRow("Fixed indices", self.fixed_dims_container)

        outer.addWidget(axis_group)

        slider_row = QtWidgets.QHBoxLayout()
        self.lbl_slice = QtWidgets.QLabel("Slice: –")
        slider_row.addWidget(self.lbl_slice, 0)
        self.sld_slice = QtWidgets.QSlider(QtCore.Qt.Horizontal)
        self.sld_slice.setEnabled(False)
        self.sld_slice.valueChanged.connect(self._on_slice_changed)
        slider_row.addWidget(self.sld_slice, 1)
        self.spin_slice = QtWidgets.QSpinBox()
        self.spin_slice.setEnabled(False)
        self.spin_slice.valueChanged.connect(self._on_slice_spin_changed)
        slider_row.addWidget(self.spin_slice, 0)
        outer.addLayout(slider_row)

        btn_row = QtWidgets.QHBoxLayout()
        self.btn_apply_processing = QtWidgets.QPushButton("Apply processing…")
        self.btn_apply_processing.setEnabled(False)
        self.btn_apply_processing.clicked.connect(self._choose_processing)
        btn_row.addWidget(self.btn_apply_processing)

        self.btn_reset_processing = QtWidgets.QPushButton("Reset processing")
        self.btn_reset_processing.setEnabled(False)
        self.btn_reset_processing.clicked.connect(self._reset_processing)
        btn_row.addWidget(self.btn_reset_processing)

        self.btn_autoscale = QtWidgets.QPushButton("Autoscale colors")
        self.btn_autoscale.setEnabled(False)
        self.btn_autoscale.clicked.connect(self._on_autoscale_clicked)
        btn_row.addWidget(self.btn_autoscale)

        self.btn_autorange = QtWidgets.QPushButton("Auto view")
        self.btn_autorange.setEnabled(False)
        self.btn_autorange.clicked.connect(self._on_autorange_clicked)
        btn_row.addWidget(self.btn_autorange)

        btn_row.addSpacing(12)

        cmap_label = QtWidgets.QLabel("Color map:")
        cmap_label.setAlignment(QtCore.Qt.AlignRight | QtCore.Qt.AlignVCenter)
        btn_row.addWidget(cmap_label, 0)

        self.cmb_colormap = QtWidgets.QComboBox()
        self.cmb_colormap.setEnabled(False)
        self.cmb_colormap.setSizeAdjustPolicy(QtWidgets.QComboBox.AdjustToContents)
        self.cmb_colormap.currentIndexChanged.connect(self._on_colormap_changed)
        btn_row.addWidget(self.cmb_colormap, 0)
        self._populate_colormap_choices()

        btn_row.addStretch(1)
        outer.addLayout(btn_row)

        self.viewer_split = QtWidgets.QSplitter(QtCore.Qt.Horizontal)
        self.viewer_split.setChildrenCollapsible(False)
        self.viewer_split.setHandleWidth(6)
        outer.addWidget(self.viewer_split, 1)

        self.viewer = CentralPlotWidget(self)
        self.viewer_split.addWidget(self.viewer)
        hist = self.viewer.histogram_widget()
        if hist is not None and self.viewer_split.indexOf(hist) == -1:
            hist.setSizePolicy(
                QtWidgets.QSizePolicy(QtWidgets.QSizePolicy.Fixed, QtWidgets.QSizePolicy.Expanding)
            )
            hist.setMinimumWidth(140)
            hist.setMaximumWidth(180)
            self.viewer_split.addWidget(hist)
            try:
                self.viewer_split.setStretchFactor(0, 1)
                self.viewer_split.setStretchFactor(1, 0)
            except Exception:
                pass
            QtCore.QTimer.singleShot(0, lambda: self.viewer_split.setSizes([600, 150]))

        roi_row = QtWidgets.QHBoxLayout()
        self.btn_toggle_roi = QtWidgets.QPushButton("Enable ROI")
        self.btn_toggle_roi.setCheckable(True)
        self.btn_toggle_roi.setEnabled(False)
        self.btn_toggle_roi.toggled.connect(self._on_roi_toggled)
        roi_row.addWidget(self.btn_toggle_roi)

        self.btn_volume_view = QtWidgets.QPushButton("Open volume view…")
        self.btn_volume_view.setEnabled(False)
        self.btn_volume_view.clicked.connect(self._open_volume_view)
        if gl is None:
            self.btn_volume_view.setToolTip(
                "3D volume rendering requires the optional pyqtgraph.opengl module"
            )
        roi_row.addWidget(self.btn_volume_view)

        self.lbl_roi_status = QtWidgets.QLabel("ROI disabled")
        self.lbl_roi_status.setStyleSheet("color: #666;")
        roi_row.addWidget(self.lbl_roi_status, 1)
        outer.addLayout(roi_row)

        self.roi = pg.RectROI([10, 10], [40, 40], pen=pg.mkPen('#ffaa00', width=2))
        self.roi.addScaleHandle((1, 1), (0, 0))
        self.roi.addScaleHandle((0, 0), (1, 1))
        self.roi.hide()
        self.roi.sigRegionChanged.connect(self._on_roi_region_changed)
        try:
            self.roi.sigRegionChangeFinished.connect(self._on_roi_region_changed)
        except Exception:
            pass

        self._roi_window: Optional[SequentialRoiWindow] = None
        self._volume_window: Optional[SequentialVolumeWindow] = None

    # ---------- dataset helpers ----------
    def _populate_colormap_choices(self):
        candidates = [
            "gray",
            "viridis",
            "plasma",
            "inferno",
            "magma",
            "cividis",
            "turbo",
            "thermal",
        ]
        self.cmb_colormap.blockSignals(True)
        self.cmb_colormap.clear()
        for name in candidates:
            try:
                pg.colormap.get(name)
            except Exception:
                continue
            self.cmb_colormap.addItem(name.title(), name)
        if self.cmb_colormap.count() == 0:
            self.cmb_colormap.addItem("Default", "default")
        self.cmb_colormap.blockSignals(False)
        if self.cmb_colormap.count():
            self.cmb_colormap.setCurrentIndex(0)

    def _on_colormap_changed(self):
        if not hasattr(self, "viewer"):
            return
        self._apply_selected_colormap()
        self._update_volume_window_colormap()

    def _apply_selected_colormap(self):
        if not hasattr(self, "viewer"):
            return
        name = self.cmb_colormap.currentData()
        if not name or name == "default":
            target = "viridis"
        else:
            target = str(name)
        try:
            cmap = pg.colormap.get(target)
        except Exception:
            return
        try:
            self.viewer.lut.gradient.setColorMap(cmap)
        except Exception:
            return
        try:
            self.viewer.lut.rehide_stops()
        except Exception:
            pass
        self._update_volume_window_colormap()

    def set_processing_manager(self, manager: Optional[ProcessingManager]):
        self.processing_manager = manager

    def dragEnterEvent(self, ev: QtGui.QDragEnterEvent):
        if ev.mimeData().hasText():
            ev.acceptProposedAction()
        else:
            ev.ignore()

    def dropEvent(self, ev: QtGui.QDropEvent):
        text = ev.mimeData().text()
        ref = DataSetRef.from_mime(text)
        if not ref:
            ev.ignore()
            return
        try:
            ds = ref.load()
        except Exception as exc:
            QtWidgets.QMessageBox.warning(self, "Load failed", str(exc))
            ev.ignore()
            return
        self._set_dataset(ds, ref.path)
        ev.acceptProposedAction()

    def _load_dataset_dialog(self):
        path, _ = QtWidgets.QFileDialog.getOpenFileName(
            self,
            "Open dataset",
            "",
            "NetCDF / Zarr (*.nc *.zarr);;All files (*)",
        )
        if not path:
            return
        p = Path(path)
        try:
            ds = open_dataset(p)
        except Exception as exc:
            QtWidgets.QMessageBox.warning(self, "Load failed", str(exc))
            return
        self._set_dataset(ds, p)

    def _clear_view(self):
        self._reset_current_state()
        self._clear_fixed_dim_widgets()
        self.cmb_variable.blockSignals(True)
        self.cmb_variable.clear()
        self.cmb_variable.blockSignals(False)
        for combo in (self.cmb_slice_axis, self.cmb_row_axis, self.cmb_col_axis):
            combo.blockSignals(True)
            combo.clear()
            combo.blockSignals(False)
            combo.setEnabled(False)
        self.cmb_variable.setEnabled(False)
        self._clear_display()

    def _clear_display(self):
        if self.roi.scene() is not None:
            try:
                self.viewer.plot.removeItem(self.roi)
            except Exception:
                pass
        self.roi.hide()
        self.btn_toggle_roi.blockSignals(True)
        self.btn_toggle_roi.setChecked(False)
        self.btn_toggle_roi.blockSignals(False)
        self.btn_toggle_roi.setEnabled(False)
        self.btn_volume_view.setEnabled(False)
        if self._roi_window is not None:
            try:
                self._roi_window.hide()
                self._roi_window.update_slice_curve([], [], "Slice coordinate", "ROI statistic")
                self._roi_window.update_profile([], [], "", "", False)
            except Exception:
                pass
        if self._volume_window is not None:
            try:
                self._volume_window.clear_volume()
                self._volume_window.hide()
            except Exception:
                pass
        self.lbl_roi_status.setText("ROI disabled")
        self._roi_enabled = False
        self._roi_last_slices = None
        self._roi_last_bounds = None
        self._roi_last_shape = None
        self._cache_slice_coords({})
        self._roi_axis_options = []
        self._roi_axes_selection = (0, 1)
        self._roi_axis_index = 0
        self._volume_cache = None
        self.viewer.set_image(np.zeros((1, 1)), autorange=True)
        self.sld_slice.blockSignals(True)
        self.spin_slice.blockSignals(True)
        self.sld_slice.setRange(0, 0)
        self.spin_slice.setRange(0, 0)
        self.sld_slice.setValue(0)
        self.spin_slice.setValue(0)
        self.sld_slice.blockSignals(False)
        self.spin_slice.blockSignals(False)
        self.sld_slice.setEnabled(False)
        self.spin_slice.setEnabled(False)
        self.btn_apply_processing.setEnabled(False)
        self.btn_reset_processing.setEnabled(False)
        self.btn_autoscale.setEnabled(False)
        self.btn_autorange.setEnabled(False)
        self.cmb_colormap.setEnabled(False)
        self.lbl_slice.setText("Slice: –")

    def _set_dataset(self, ds: xr.Dataset, path: Optional[Path]):
        if self._dataset is not None and self._dataset is not ds:
            try:
                self._dataset.close()
            except Exception:
                pass
        self._dataset = ds
        self._dataset_path = Path(path) if path else None
        self.lbl_dataset.setText(self._dataset_path.name if self._dataset_path else "(in-memory dataset)")
        self.lbl_dataset.setStyleSheet("")
        self._clear_view()
        vars_with_dims = [var for var in ds.data_vars if ds[var].ndim >= 3]
        if not vars_with_dims:
            self.cmb_variable.addItem("No 3D variables available", None)
            return
        self.cmb_variable.blockSignals(True)
        for var in vars_with_dims:
            dims = " × ".join(str(d) for d in ds[var].dims)
            self.cmb_variable.addItem(f"{var}  ({dims})", var)
        self.cmb_variable.setEnabled(True)
        self.cmb_variable.setCurrentIndex(0)
        self.cmb_variable.blockSignals(False)
        self._on_variable_changed()

    def _reset_current_state(self):
        self._current_variable = None
        self._current_da = None
        self._dims = []
        self._slice_axis = None
        self._row_axis = None
        self._col_axis = None
        self._fixed_indices = {}
        self._fixed_dim_widgets = {}
        self._processing_mode = "none"
        self._processing_params = {}
        self._slice_index = 0
        self._slice_count = 0
        self._axis_coords = None
        self._current_processed_slice = None
        self._roi_last_shape = None
        self._roi_last_slices = None
        self._roi_last_bounds = None
        self._roi_axis_options = []
        self._roi_axis_index = 0
        self._roi_axes_selection = (0, 1)
        self._volume_cache = None
        self._update_roi_window_options()

    def _clear_fixed_dim_widgets(self):
        while self.fixed_dims_layout.rowCount():
            self.fixed_dims_layout.removeRow(0)
        self._fixed_dim_widgets.clear()
        self._fixed_indices.clear()

    # ---------- configuration ----------
    def _on_variable_changed(self):
        if self._dataset is None:
            return
        self._reset_current_state()
        self._clear_fixed_dim_widgets()
        index = self.cmb_variable.currentIndex()
        var = self.cmb_variable.itemData(index)
        if not var:
            self._clear_display()
            return
        da = self._dataset[var]
        self._current_variable = var
        self._current_da = da
        self._dims = list(da.dims)
        self._processing_mode = "none"
        self._processing_params = {}
        self._slice_index = 0
        self._slice_count = 0
        self._axis_coords = None
        self._current_processed_slice = None
        self._rebuild_axis_controls()
        self._update_slice_widgets()
        self._update_slice_display(autorange=True)
        self._update_roi_axis_options()

    def _rebuild_axis_controls(self):
        dims = self._dims
        combos = (self.cmb_slice_axis, self.cmb_row_axis, self.cmb_col_axis)
        for combo in combos:
            combo.blockSignals(True)
            combo.clear()
            for dim in dims:
                combo.addItem(dim, dim)
            combo.blockSignals(False)
            combo.setEnabled(bool(dims))
        if len(dims) >= 3:
            self.cmb_slice_axis.setCurrentIndex(0)
            self.cmb_row_axis.setCurrentIndex(1)
            self.cmb_col_axis.setCurrentIndex(2)
        elif len(dims) >= 2:
            self.cmb_slice_axis.setCurrentIndex(0)
            self.cmb_row_axis.setCurrentIndex(1)
            self.cmb_col_axis.setCurrentIndex(0)
        self._ensure_unique_axes()
        self._rebuild_fixed_indices()

    def _ensure_unique_axes(self):
        dims = self._dims
        combos = (self.cmb_slice_axis, self.cmb_row_axis, self.cmb_col_axis)
        seen: List[str] = []
        for combo in combos:
            idx = combo.currentIndex()
            dim = combo.itemData(idx)
            if dim is None:
                continue
            if dim in seen:
                for alt in dims:
                    if alt not in seen:
                        block = combo.blockSignals(True)
                        combo.setCurrentIndex(combo.findData(alt))
                        combo.blockSignals(block)
                        dim = alt
                        break
            seen.append(dim)
        self._slice_axis = self.cmb_slice_axis.currentData()
        self._row_axis = self.cmb_row_axis.currentData()
        self._col_axis = self.cmb_col_axis.currentData()
        self._update_axis_coords()
        self._update_volume_window_axis_labels()

    def _update_axis_coords(self):
        axis = self._slice_axis
        if self._current_da is None or axis is None:
            self._axis_coords = None
            return
        coord = self._current_da.coords.get(axis)
        if coord is None:
            self._axis_coords = None
            return
        try:
            self._axis_coords = np.asarray(coord.values)
        except Exception:
            self._axis_coords = None

    def _axis_display_name(self, axis: Optional[str]) -> str:
        if not axis:
            return "axis"
        text = str(axis).replace("_", " ").strip()
        return text or "axis"

    def _cache_slice_coords(self, coords: Optional[Dict[str, np.ndarray]]):
        cache = dict(coords or {})
        self._current_slice_coords = cache

        def _extract(key: str, allowed_ndim: Tuple[int, ...]) -> Optional[np.ndarray]:
            arr = cache.get(key)
            if arr is None:
                return None
            try:
                arr = np.asarray(arr, float)
            except Exception:
                return None
            if arr.size == 0:
                return None
            if allowed_ndim and arr.ndim not in allowed_ndim:
                return None
            return arr

        def _first_valid(keys: Iterable[str], allowed_ndim: Tuple[int, ...]) -> Optional[np.ndarray]:
            for key in keys:
                if not key:
                    continue
                arr = _extract(key, allowed_ndim)
                if arr is not None:
                    return arr
            return None

        self._row_coord_1d = _first_valid(
            ("row_values", "y", self._row_axis or ""), (1,)
        )
        self._col_coord_1d = _first_valid(
            ("col_values", "x", self._col_axis or ""), (1,)
        )
        self._row_coord_2d = _first_valid(("row_grid", "Y"), (2,))
        self._col_coord_2d = _first_valid(("col_grid", "X"), (2,))

    def _column_coordinates(self, start: int, stop: int) -> Optional[np.ndarray]:
        if self._col_coord_1d is not None and self._col_coord_1d.size >= stop:
            return np.asarray(self._col_coord_1d[start:stop], float)
        if self._col_coord_2d is not None and self._col_coord_2d.shape[1] >= stop:
            subset = self._col_coord_2d[:, start:stop]
            with np.errstate(all="ignore"):
                vals = np.nanmean(subset, axis=0)
            return np.asarray(vals, float)
        return None

    def _row_coordinates(self, start: int, stop: int) -> Optional[np.ndarray]:
        if self._row_coord_1d is not None and self._row_coord_1d.size >= stop:
            return np.asarray(self._row_coord_1d[start:stop], float)
        if self._row_coord_2d is not None and self._row_coord_2d.shape[0] >= stop:
            subset = self._row_coord_2d[start:stop, :]
            with np.errstate(all="ignore"):
                vals = np.nanmean(subset, axis=1)
            return np.asarray(vals, float)
        return None

    def _roi_profile_coordinates(self, profile_axis: int, length: int) -> List[float]:
        if length <= 0:
            return []
        bounds = self._roi_last_bounds or self._roi_bounds_from_geometry()
        if bounds is None:
            start = 0
        else:
            y0, y1, x0, x1 = bounds
            start = x0 if profile_axis == 1 else y0
        stop = start + length
        coords = (
            self._column_coordinates(start, stop)
            if profile_axis == 1
            else self._row_coordinates(start, stop)
        )
        if coords is None or coords.size != length:
            coords = np.arange(start, start + length, dtype=float)
        return [float(v) if np.isfinite(v) else np.nan for v in np.asarray(coords, float)]

    def _rebuild_fixed_indices(self):
        self._clear_fixed_dim_widgets()
        if self._current_da is None:
            return
        for dim in self._current_da.dims:
            if dim in (self._slice_axis, self._row_axis, self._col_axis):
                continue
            size = int(self._current_da.sizes.get(dim, 1))
            spin = QtWidgets.QSpinBox()
            spin.setRange(0, max(0, size - 1))
            spin.setValue(0)
            spin.valueChanged.connect(partial(self._on_fixed_index_changed, dim))
            self.fixed_dims_layout.addRow(dim, spin)
            self._fixed_dim_widgets[dim] = spin
            self._fixed_indices[dim] = 0

    def _on_axes_changed(self):
        if not self._dims:
            return
        self._ensure_unique_axes()
        self._invalidate_volume_cache()
        self._slice_index = 0
        self._rebuild_fixed_indices()
        self._update_slice_widgets()
        self._update_slice_display(autorange=True)
        self._update_roi_axis_options()

    def _on_fixed_index_changed(self, dim: str, value: int):
        self._fixed_indices[dim] = int(value)
        self._invalidate_volume_cache()
        self._update_slice_display()

    def _update_slice_widgets(self):
        axis = self._slice_axis
        if not axis or self._current_da is None:
            self._clear_display()
            return
        size = int(self._current_da.sizes.get(axis, 0))
        self._slice_count = size
        self._slice_index = min(self._slice_index, max(0, size - 1))
        self.sld_slice.blockSignals(True)
        self.spin_slice.blockSignals(True)
        self.sld_slice.setRange(0, max(0, size - 1))
        self.spin_slice.setRange(0, max(0, size - 1))
        self.sld_slice.setValue(self._slice_index)
        self.spin_slice.setValue(self._slice_index)
        self.sld_slice.blockSignals(False)
        self.spin_slice.blockSignals(False)
        enabled = size > 0
        self.sld_slice.setEnabled(enabled)
        self.spin_slice.setEnabled(enabled)
        self.btn_apply_processing.setEnabled(enabled)
        self.btn_reset_processing.setEnabled(enabled)
        self.btn_autoscale.setEnabled(enabled)
        self.btn_autorange.setEnabled(enabled)
        self.btn_toggle_roi.setEnabled(enabled)
        self._update_volume_button_state()
        self._update_slice_label()

    def _update_slice_label(self):
        if not self._slice_axis:
            self.lbl_slice.setText("Slice: –")
            return
        coord_text = ""
        coords = self._axis_coords
        if coords is not None and 0 <= self._slice_index < coords.size:
            coord = coords[self._slice_index]
            coord_text = f" ({coord})"
        self.lbl_slice.setText(f"Slice: {self._slice_axis} = {self._slice_index}{coord_text}")

    def _update_volume_button_state(self):
        enabled = (
            gl is not None
            and self._current_da is not None
            and self._slice_axis is not None
            and self._row_axis is not None
            and self._col_axis is not None
            and self._slice_count > 0
        )
        self.btn_volume_view.setEnabled(enabled)

    # ---------- slice navigation ----------
    def _on_slice_changed(self, value: int):
        self._slice_index = int(value)
        block = self.spin_slice.blockSignals(True)
        self.spin_slice.setValue(self._slice_index)
        self.spin_slice.blockSignals(block)
        self._update_slice_label()
        self._update_slice_display()

    def _on_slice_spin_changed(self, value: int):
        self._slice_index = int(value)
        block = self.sld_slice.blockSignals(True)
        self.sld_slice.setValue(self._slice_index)
        self.sld_slice.blockSignals(block)
        self._update_slice_label()
        self._update_slice_display()

    def _gather_selection(self, slice_index: Optional[int] = None) -> Dict[str, int]:
        idx = dict(self._fixed_indices)
        axis = self._slice_axis
        if axis:
            idx[axis] = int(self._slice_index if slice_index is None else slice_index)
        return idx

    def _extract_slice(self, slice_index: Optional[int] = None) -> Tuple[Optional[np.ndarray], Dict[str, np.ndarray]]:
        if self._current_da is None or self._row_axis is None or self._col_axis is None:
            return None, {}
        if self._slice_axis is None:
            return None, {}
        select = self._gather_selection(slice_index)
        try:
            slice_da = self._current_da.isel(select)
        except Exception:
            return None, {}
        for dim in (self._row_axis, self._col_axis):
            if dim not in slice_da.dims:
                return None, {}
        try:
            slice_da = slice_da.transpose(self._row_axis, self._col_axis)
        except Exception:
            return None, {}
        data = np.asarray(slice_da.values, float)
        coords = guess_phys_coords(slice_da)
        try:
            row_coord = slice_da.coords.get(self._row_axis)
            if row_coord is not None:
                values = np.asarray(row_coord.values)
                if values.ndim == 1:
                    coords["row_values"] = np.asarray(values, float)
                elif values.ndim >= 2:
                    coords["row_grid"] = np.asarray(values, float)
        except Exception:
            pass
        try:
            col_coord = slice_da.coords.get(self._col_axis)
            if col_coord is not None:
                values = np.asarray(col_coord.values)
                if values.ndim == 1:
                    coords["col_values"] = np.asarray(values, float)
                elif values.ndim >= 2:
                    coords["col_grid"] = np.asarray(values, float)
        except Exception:
            pass
        return data, coords

    def _apply_processing(self, data: np.ndarray) -> np.ndarray:
        mode = self._processing_mode or "none"
        params = dict(self._processing_params or {})
        processed = np.asarray(data, float)
        if mode.startswith("pipeline:"):
            if not self.processing_manager:
                raise RuntimeError("No processing manager is available for pipelines.")
            name = mode.split(":", 1)[1]
            pipeline = self.processing_manager.get_pipeline(name)
            if pipeline is None:
                raise RuntimeError(f"Pipeline '{name}' is not available.")
            processed = pipeline.apply(processed)
        elif mode != "none":
            processed = apply_processing_step(mode, processed, params)
        return np.asarray(processed, float)

    def _update_slice_display(self, *, autorange: bool = False):
        data, coords = self._extract_slice()
        if data is None:
            self._current_processed_slice = None
            self._cache_slice_coords({})
            self.viewer.set_image(np.zeros((1, 1)), autorange=True)
            self._roi_last_shape = None
            if self._roi_enabled:
                self._update_roi_curve()
            self._refresh_volume_window()
            return
        try:
            processed = self._apply_processing(data)
        except Exception as exc:
            QtWidgets.QMessageBox.warning(self, "Processing failed", str(exc))
            self._processing_mode = "none"
            self._processing_params = {}
            processed = np.asarray(data, float)
        self._current_processed_slice = np.asarray(processed, float)
        self._cache_slice_coords(coords)
        shape = self._current_processed_slice.shape
        if self._roi_enabled and shape != self._roi_last_shape:
            self._reset_roi_to_image(shape)
        self._roi_last_shape = shape
        if "X" in coords and "Y" in coords:
            self.viewer.set_warped(coords["X"], coords["Y"], processed, autorange=autorange)
        elif "x" in coords and "y" in coords:
            self.viewer.set_rectilinear(coords["x"], coords["y"], processed, autorange=autorange)
        else:
            self.viewer.set_image(processed, autorange=autorange)
        self.cmb_colormap.setEnabled(True)
        self._apply_selected_colormap()
        if autorange:
            try:
                self.viewer.autoscale_levels()
            except Exception:
                pass
            try:
                self.viewer.auto_view_range()
            except Exception:
                pass
        self._update_slice_label()
        if self._roi_enabled:
            self._update_roi_slice_reference()
            self._update_roi_curve()
        self._refresh_volume_window()

    def _on_autoscale_clicked(self):
        self.viewer.autoscale_levels()

    def _on_autorange_clicked(self):
        self.viewer.auto_view_range()

    # ---------- processing ----------
    def _choose_processing(self):
        dialog = ProcessingSelectionDialog(self.processing_manager, self)
        if dialog.exec_() != QtWidgets.QDialog.Accepted:
            return
        mode, params = dialog.selected_processing()
        self._processing_mode = mode
        self._processing_params = dict(params)
        self._invalidate_volume_cache()
        self._update_slice_display()

    def _reset_processing(self):
        self._processing_mode = "none"
        self._processing_params = {}
        self._invalidate_volume_cache()
        self._update_slice_display(autorange=True)

    # ---------- volume viewer ----------
    def _invalidate_volume_cache(self):
        self._volume_cache = None

    def _ensure_volume_window(self) -> SequentialVolumeWindow:
        if gl is None:
            raise RuntimeError("pyqtgraph.opengl is not available")
        window = self._volume_window
        if window is None:
            window = SequentialVolumeWindow(self)
            window.closed.connect(self._on_volume_window_closed)
            self._volume_window = window
        return window

    def _on_volume_window_closed(self):
        self._volume_window = None

    def _open_volume_view(self):
        if gl is None:
            QtWidgets.QMessageBox.information(
                self,
                "Volume rendering unavailable",
                "3D volume rendering requires the optional pyqtgraph.opengl package.",
            )
            return
        volume = self._collect_volume_data()
        if volume is None:
            QtWidgets.QMessageBox.information(
                self,
                "Volume unavailable",
                "Unable to assemble a 3D volume with the current axis and index selection.",
            )
            return
        try:
            window = self._ensure_volume_window()
        except RuntimeError as exc:
            QtWidgets.QMessageBox.warning(self, "Volume rendering error", str(exc))
            return
        slice_label = self._axis_display_name(self._slice_axis)
        row_label = self._axis_display_name(self._row_axis)
        col_label = self._axis_display_name(self._col_axis)
        window.set_axis_labels(slice_label, row_label, col_label)
        window.set_volume(volume)
        cmap_name = self.cmb_colormap.currentData() or "viridis"
        window.set_colormap(cmap_name)
        window.show()
        window.raise_()
        window.activateWindow()

    def _collect_volume_data(self) -> Optional[np.ndarray]:
        if self._volume_cache is not None:
            return self._volume_cache
        if (
            self._current_da is None
            or self._slice_axis is None
            or self._row_axis is None
            or self._col_axis is None
        ):
            return None
        for axis in (self._slice_axis, self._row_axis, self._col_axis):
            if axis not in self._current_da.dims:
                return None
        select: Dict[str, int] = {}
        for dim in self._current_da.dims:
            if dim in (self._slice_axis, self._row_axis, self._col_axis):
                continue
            select[dim] = int(self._fixed_indices.get(dim, 0))
        try:
            subset = self._current_da.isel(select)
        except Exception:
            return None
        try:
            subset = subset.transpose(self._slice_axis, self._row_axis, self._col_axis)
        except Exception:
            return None
        data = np.asarray(subset.values, float)
        if data.ndim != 3:
            return None
        frames: List[np.ndarray] = []
        for idx in range(data.shape[0]):
            frame = np.asarray(data[idx], float)
            try:
                processed = self._apply_processing(frame)
            except Exception:
                processed = frame
            frames.append(np.asarray(processed, float))
        try:
            volume = np.stack(frames, axis=0)
        except Exception:
            return None
        self._volume_cache = volume
        return volume

    def _refresh_volume_window(self):
        if self._volume_window is None or not self._volume_window.isVisible():
            return
        volume = self._collect_volume_data()
        if volume is None:
            self._volume_window.clear_volume()
            return
        self._volume_window.set_volume(volume)
        cmap_name = self.cmb_colormap.currentData() or "viridis"
        self._volume_window.set_colormap(cmap_name)

    def _update_volume_window_colormap(self):
        if self._volume_window is None or not self._volume_window.isVisible():
            return
        cmap_name = self.cmb_colormap.currentData() or "viridis"
        self._volume_window.set_colormap(cmap_name)

    def _update_volume_window_axis_labels(self):
        if self._volume_window is None:
            return
        try:
            slice_label = self._axis_display_name(self._slice_axis)
            row_label = self._axis_display_name(self._row_axis)
            col_label = self._axis_display_name(self._col_axis)
            self._volume_window.set_axis_labels(slice_label, row_label, col_label)
        except Exception:
            pass

    # ---------- ROI controls ----------
    def _ensure_roi_window(self) -> SequentialRoiWindow:
        window = self._roi_window
        if window is None:
            window = SequentialRoiWindow(self)
            window.axesChanged.connect(self._on_roi_axes_changed_from_window)
            window.reducerChanged.connect(self._set_roi_method)
            window.closed.connect(self._on_roi_window_closed)
            self._roi_window = window
        self._update_roi_window_options()
        return window

    def _on_roi_window_closed(self):
        if self._roi_enabled:
            self.btn_toggle_roi.blockSignals(True)
            self.btn_toggle_roi.setChecked(False)
            self.btn_toggle_roi.blockSignals(False)
            self._on_roi_toggled(False)

    def _update_roi_axis_options(self):
        options: List[Tuple[str, Tuple[int, ...], str, str, Optional[int]]] = []
        if self._row_axis and self._col_axis:
            row_label = self._axis_display_name(self._row_axis)
            col_label = self._axis_display_name(self._col_axis)
            slice_label = self._axis_display_name(self._slice_axis)
            options.append(
                (
                    f"Reduce {row_label} & {col_label} → curve along {slice_label}",
                    (0, 1),
                    f"{row_label} & {col_label}",
                    slice_label,
                    None,
                )
            )
            options.append(
                (
                    f"Reduce {row_label} → profile across {col_label}",
                    (0,),
                    row_label,
                    col_label,
                    1,
                )
            )
            options.append(
                (
                    f"Reduce {col_label} → profile across {row_label}",
                    (1,),
                    col_label,
                    row_label,
                    0,
                )
            )
        self._roi_axis_options = options
        if not options:
            self._roi_axis_index = 0
            self._roi_axes_selection = (0, 1)
        else:
            self._roi_axis_index = max(0, min(self._roi_axis_index, len(options) - 1))
            self._roi_axes_selection = tuple(options[self._roi_axis_index][1])
        self._update_roi_window_options()

    def _on_roi_axes_changed_from_window(self, axes: Tuple[int, ...]):
        axes = tuple(int(a) for a in axes) if axes else (0, 1)
        matched = False
        for idx, option in enumerate(self._roi_axis_options):
            if tuple(option[1]) == axes:
                self._roi_axis_index = idx
                matched = True
                break
        if not matched and self._roi_axis_options:
            self._roi_axis_index = 0
            axes = tuple(self._roi_axis_options[0][1])
        self._roi_axes_selection = axes if axes else (0, 1)
        self._update_roi_window_hint()
        if self._roi_enabled:
            self._update_roi_curve()

    def _current_roi_option(self) -> Optional[Tuple[str, Tuple[int, ...], str, str, Optional[int]]]:
        if not self._roi_axis_options:
            return None
        idx = max(0, min(self._roi_axis_index, len(self._roi_axis_options) - 1))
        return self._roi_axis_options[idx]

    def _update_roi_window_options(self):
        if self._roi_window is None:
            return
        self._roi_window.set_axis_options(self._roi_axis_options, self._roi_axis_index)
        self._roi_window.set_reducer_options(self._roi_reducers, self._roi_method_key)
        self._update_roi_window_hint()

    def _update_roi_window_hint(self):
        if self._roi_window is None:
            return
        option = self._current_roi_option()
        if option is None:
            self._roi_window.set_hint("")
            return
        axes = option[1] if len(option) > 1 else ()
        collapsed = option[2] if len(option) > 2 else "region"
        remaining = option[3] if len(option) > 3 else ""
        axes = tuple(int(a) for a in axes)
        if set(axes) == {0, 1}:
            slice_label = remaining or self._axis_display_name(self._slice_axis)
            hint = f"Collapsing {collapsed} to track statistics along {slice_label}."
        elif axes == (0,):
            target = remaining or self._axis_display_name(self._col_axis)
            hint = f"Collapsing {collapsed} to profile across {target} for the active slice."
        elif axes == (1,):
            target = remaining or self._axis_display_name(self._row_axis)
            hint = f"Collapsing {collapsed} to profile across {target} for the active slice."
        else:
            hint = ""
        self._roi_window.set_hint(hint)

    def _current_roi_array(self) -> Optional[np.ndarray]:
        if self._current_processed_slice is None:
            return None
        return self._roi_extract_region(self._current_processed_slice)

    def _on_roi_toggled(self, checked: bool):
        checked = bool(checked)
        view = getattr(self.viewer, "plot", None)
        if checked and self._current_processed_slice is not None:
            if view is not None and self.roi.scene() is None:
                view.addItem(self.roi)
            self.roi.show()
            self._roi_enabled = True
            self.lbl_roi_status.setText(self._describe_roi())
            self._reset_roi_to_image(self._current_processed_slice.shape)
            self._update_roi_slice_reference()
            self._update_roi_axis_options()
            window = self._ensure_roi_window()
            window.show()
            window.raise_()
            self._update_roi_curve()
        else:
            if view is not None and self.roi.scene() is not None:
                try:
                    view.removeItem(self.roi)
                except Exception:
                    pass
            self.roi.hide()
            self._roi_enabled = False
            self._roi_last_slices = None
            self._roi_last_bounds = None
            self._roi_last_shape = None
            if self._roi_window is not None:
                try:
                    self._roi_window.hide()
                    self._roi_window.update_slice_curve([], [], "Slice coordinate", "ROI statistic")
                    self._roi_window.update_profile([], [], "", "", False)
                except Exception:
                    pass
            self.lbl_roi_status.setText("ROI disabled")

    def _reset_roi_to_image(self, shape: Optional[Tuple[int, int]] = None):
        if not self._roi_enabled:
            return
        self._roi_last_bounds = None
        if shape is None:
            if self._current_processed_slice is None:
                return
            shape = self._current_processed_slice.shape
        if not shape or len(shape) < 2:
            return
        height, width = int(shape[0]), int(shape[1])
        if height <= 0 or width <= 0:
            return
        rect_w = max(2, width // 2)
        rect_h = max(2, height // 2)
        pos_x = max(0, (width - rect_w) // 2)
        pos_y = max(0, (height - rect_h) // 2)
        try:
            self.roi.blockSignals(True)
            self.roi.setPos((pos_x, pos_y))
            self.roi.setSize((rect_w, rect_h))
        finally:
            try:
<<<<<<< HEAD
                self.roi.blockSignals(False)
=======
                local_value = other.value_at(x, y) if hasattr(other, "value_at") else None
            except Exception:
                local_value = None
            try:
                other.show_crosshair(x, y, value=local_value, mirrored=True)
>>>>>>> 738ab261
            except Exception:
                pass
        self._update_roi_slice_reference()

    def _on_roi_region_changed(self, *_args):
        if not self._roi_enabled:
            return
        self._update_roi_slice_reference()
        self._update_roi_curve()

    def _update_roi_slice_reference(self):
        if not self._roi_enabled or self._current_processed_slice is None:
            self._roi_last_slices = None
            self._roi_last_bounds = None
            return
        img_item = getattr(self.viewer, "img_item", None)
        if img_item is None:
            self._roi_last_slices = None
            self._roi_last_bounds = None
            return
        slices = None
        try:
            try:
                _, slc = self.roi.getArraySlice(
                    self._current_processed_slice,
                    img_item,
                    returnSlice=True,
                )
            except TypeError:
                _, slc = self.roi.getArraySlice(self._current_processed_slice, img_item)
            if isinstance(slc, tuple):
                slices = slc
        except Exception:
            slices = None

        if (
            isinstance(slices, tuple)
            and len(slices) >= 2
            and all(isinstance(s, slice) for s in slices[:2])
        ):
            sy, sx = slices[0], slices[1]
            self._roi_last_slices = (sy, sx)
            self._roi_last_bounds = self._normalize_roi_bounds(sy, sx)
        else:
            self._roi_last_slices = None
            self._roi_last_bounds = self._roi_bounds_from_geometry()

    def _normalize_roi_bounds(self, sy: slice, sx: slice) -> Optional[Tuple[int, int, int, int]]:
        if self._current_processed_slice is None:
            return None
        height, width = self._current_processed_slice.shape[:2]

        def _bounds(sl: slice, limit: int) -> Tuple[int, int]:
            start = float(sl.start) if sl.start is not None else 0.0
            stop = float(sl.stop) if sl.stop is not None else float(limit)
            step = sl.step
            if step is not None and step < 0:
                start, stop = stop, start
            a = int(np.floor(start))
            b = int(np.ceil(stop))
            a = max(0, min(limit, a))
            b = max(a, min(limit, b))
            return a, b

        y0, y1 = _bounds(sy, height)
        x0, x1 = _bounds(sx, width)
        if y1 <= y0 or x1 <= x0:
            return None
        return (y0, y1, x0, x1)

    def _roi_bounds_from_geometry(self) -> Optional[Tuple[int, int, int, int]]:
        if self._current_processed_slice is None:
            return None
        img_item = getattr(self.viewer, "img_item", None)
        if img_item is None:
            return None
        try:
            rect = self.roi.boundingRect()
            top_left_scene = self.roi.mapToScene(rect.topLeft())
            bottom_right_scene = self.roi.mapToScene(rect.bottomRight())
            top_left_item = img_item.mapFromScene(top_left_scene)
            bottom_right_item = img_item.mapFromScene(bottom_right_scene)
        except Exception:
            return None

        xs = [float(top_left_item.x()), float(bottom_right_item.x())]
        ys = [float(top_left_item.y()), float(bottom_right_item.y())]
        x0 = int(np.floor(min(xs)))
        x1 = int(np.ceil(max(xs)))
        y0 = int(np.floor(min(ys)))
        y1 = int(np.ceil(max(ys)))
        height, width = self._current_processed_slice.shape[:2]
        x0 = max(0, min(width, x0))
        x1 = max(x0, min(width, x1))
        y0 = max(0, min(height, y0))
        y1 = max(y0, min(height, y1))
        if y1 <= y0 or x1 <= x0:
            return None
        return (y0, y1, x0, x1)

    def _roi_extract_region(self, data: np.ndarray) -> Optional[np.ndarray]:
        arr = np.asarray(data, float)
        bounds = self._roi_last_bounds
        if bounds is None:
            bounds = self._roi_bounds_from_geometry()
            if bounds is None:
                return None
            self._roi_last_bounds = bounds
        if arr.ndim < 2:
            return arr
        height, width = arr.shape[:2]
        y0, y1, x0, x1 = bounds
        y0 = max(0, min(height, y0))
        y1 = max(y0, min(height, y1))
        x0 = max(0, min(width, x0))
        x1 = max(x0, min(width, x1))
        if y1 <= y0 or x1 <= x0:
            return None
        region = arr[y0:y1, x0:x1]
        if region.size == 0:
            return None
        return np.asarray(region, float)

    def _compute_roi_value(self, data: np.ndarray) -> float:
        reducer_entry = self._roi_reducers.get(self._roi_method_key)
        if reducer_entry is None:
            return float("nan")
        _, reducer = reducer_entry
        roi_data = self._roi_extract_region(data)
        if roi_data is None:
            roi_data = np.asarray(data, float)
        axes = tuple(int(a) for a in self._roi_axes_selection) or (0, 1)
        axes = tuple(sorted(set(axes)))
        with np.errstate(all="ignore"):
            if not axes:
                result = reducer(roi_data, axis=None)
            else:
                axis_param = axes[0] if len(axes) == 1 else axes
                result = reducer(roi_data, axis=axis_param)
            while isinstance(result, np.ndarray) and result.ndim > 0:
                if result.ndim == 1:
                    result = reducer(result, axis=0)
                else:
                    result = reducer(result, axis=tuple(range(result.ndim)))
        try:
            return float(np.asarray(result).item())
        except Exception:
            try:
                return float(result)
            except Exception:
                return float("nan")

    def _update_roi_curve(self):
        if self._roi_window is not None and not self._roi_window.isVisible():
            self._roi_window.update_slice_curve([], [], "Slice coordinate", "ROI statistic")
            self._roi_window.update_profile([], [], "", "", False)
        if not self._roi_enabled or self._current_da is None:
            if self._roi_window is not None:
                self._roi_window.update_slice_curve([], [], "Slice coordinate", "ROI statistic")
                self._roi_window.update_profile([], [], "", "", False)
            return
        count = max(0, self._slice_count)
        if count == 0:
            if self._roi_window is not None:
                self._roi_window.update_slice_curve([], [], "Slice coordinate", "ROI statistic")
                self._roi_window.update_profile([], [], "", "", False)
            return
        self._update_roi_slice_reference()
        values: List[float] = []
        xs: List[float] = []
        coords = self._axis_coords
        for idx in range(count):
            data, _ = self._extract_slice(slice_index=idx)
            if data is None:
                values.append(np.nan)
            else:
                try:
                    processed = self._apply_processing(data)
                except Exception:
                    processed = np.asarray(data, float)
                values.append(self._compute_roi_value(processed))
            if coords is not None and idx < coords.size:
                xs.append(float(coords[idx]))
            else:
                xs.append(float(idx))
        name = self._roi_reducers.get(self._roi_method_key, ("ROI statistic",))[0]
        axis_label = self._axis_display_name(self._slice_axis)
        if self._roi_window is not None:
            self._roi_window.update_slice_curve(xs, values, axis_label, name)
            self._update_roi_profile_plot()
        self.lbl_roi_status.setText(self._describe_roi())

    def _update_roi_profile_plot(self):
        if self._roi_window is None or not self._roi_enabled:
            return
        option = self._current_roi_option()
        if option is None:
            self._roi_window.update_profile([], [], "", "", False)
            return
        axes = option[1] if len(option) > 1 else ()
        remaining = option[3] if len(option) > 3 else ""
        profile_axis = option[4] if len(option) > 4 else None
        axes = tuple(int(a) for a in axes)
        if set(axes) == {0, 1} or profile_axis is None:
            self._roi_window.update_profile([], [], "", "", False)
            return
        data = self._current_roi_array()
        reducer_entry = self._roi_reducers.get(self._roi_method_key)
        if data is None or reducer_entry is None:
            self._roi_window.update_profile([], [], "", "", False)
            return
        _, reducer = reducer_entry
        axis = axes[0] if axes else 0
        with np.errstate(all="ignore"):
            profile = reducer(data, axis=axis)
        try:
            prof_arr = np.asarray(profile, float)
        except Exception:
            self._roi_window.update_profile([], [], "", "", False)
            return
        if prof_arr.ndim > 1:
            prof_arr = np.asarray(prof_arr).ravel()
        xs = list(range(int(prof_arr.size)))
        ys = [float(val) if np.isfinite(val) else np.nan for val in prof_arr]
        coords = self._roi_profile_coordinates(int(profile_axis), len(xs))
        if len(coords) == len(xs):
            xs = coords
        xlabel = remaining or (
            self._axis_display_name(self._col_axis) if profile_axis == 1 else self._axis_display_name(self._row_axis)
        )
        ylabel = self._roi_reducers.get(self._roi_method_key, ("Value",))[0]
        self._roi_window.update_profile(xs, ys, xlabel, ylabel, True)

    def _describe_roi(self) -> str:
        name = self._roi_reducers.get(self._roi_method_key, ("statistic",))[0]
        option = self._current_roi_option()
        collapsed = option[2] if option else "region"
        axis = option[3] if option and len(option) > 3 else self._axis_display_name(self._slice_axis)
        axis = axis or self._axis_display_name(self._slice_axis)
        return f"ROI {name.lower()} of {collapsed} across {axis}"

    def _set_roi_method(self, key: str):
        if key not in self._roi_reducers or key == self._roi_method_key:
            return
        self._roi_method_key = key
        self._update_roi_window_options()
        if self._roi_enabled:
            self._update_roi_curve()
        self.lbl_roi_status.setText(self._describe_roi())

# ---------------------------------------------------------------------------
# Sequential view: explore 2D slices along an arbitrary axis
# ---------------------------------------------------------------------------


class SequentialView(QtWidgets.QWidget):
    def __init__(self, processing_manager: Optional[ProcessingManager] = None, parent=None):
        super().__init__(parent)
        self.setAcceptDrops(True)
        self.processing_manager = processing_manager

        self._dataset: Optional[xr.Dataset] = None
        self._dataset_path: Optional[Path] = None
        self._current_variable: Optional[str] = None
        self._current_da: Optional[xr.DataArray] = None
        self._dims: List[str] = []
        self._slice_axis: Optional[str] = None
        self._row_axis: Optional[str] = None
        self._col_axis: Optional[str] = None
        self._fixed_indices: Dict[str, int] = {}
        self._fixed_dim_widgets: Dict[str, QtWidgets.QSpinBox] = {}
        self._processing_mode: str = "none"
        self._processing_params: Dict[str, object] = {}
        self._slice_index: int = 0
        self._slice_count: int = 0
        self._axis_coords: Optional[np.ndarray] = None
        self._current_processed_slice: Optional[np.ndarray] = None
        self._roi_last_shape: Optional[Tuple[int, int]] = None

        self._roi_enabled: bool = False
        self._roi_reducers = {
            "mean": ("Mean", lambda arr: np.nanmean(arr)),
            "median": ("Median", lambda arr: np.nanmedian(arr)),
            "min": ("Minimum", lambda arr: np.nanmin(arr)),
            "max": ("Maximum", lambda arr: np.nanmax(arr)),
            "std": ("Std. dev", lambda arr: np.nanstd(arr)),
            "ptp": ("Peak-to-peak", lambda arr: np.nanmax(arr) - np.nanmin(arr)),
        }
        self._roi_method_key: str = "mean"
        self._roi_last_slices: Optional[Tuple[slice, slice]] = None

        outer = QtWidgets.QVBoxLayout(self)
        outer.setContentsMargins(6, 6, 6, 6)
        outer.setSpacing(6)

        hint = QtWidgets.QLabel(
            "Drop a dataset here or use the Load button to explore sequential slices."
        )
        hint.setStyleSheet("color: #666;")
        outer.addWidget(hint)

        top = QtWidgets.QHBoxLayout()
        self.lbl_dataset = QtWidgets.QLabel("No dataset loaded")
        self.lbl_dataset.setStyleSheet("color: #555;")
        top.addWidget(self.lbl_dataset, 1)
        self.btn_load = QtWidgets.QPushButton("Load dataset…")
        self.btn_load.clicked.connect(self._load_dataset_dialog)
        top.addWidget(self.btn_load, 0)
        outer.addLayout(top)

        var_row = QtWidgets.QHBoxLayout()
        var_row.addWidget(QtWidgets.QLabel("Variable:"))
        self.cmb_variable = QtWidgets.QComboBox()
        self.cmb_variable.setEnabled(False)
        self.cmb_variable.currentIndexChanged.connect(self._on_variable_changed)
        var_row.addWidget(self.cmb_variable, 1)
        outer.addLayout(var_row)

        axis_group = QtWidgets.QGroupBox("Slice configuration")
        axis_form = QtWidgets.QFormLayout(axis_group)
        axis_form.setContentsMargins(6, 6, 6, 6)
        axis_form.setSpacing(6)

        self.cmb_slice_axis = QtWidgets.QComboBox()
        self.cmb_slice_axis.currentIndexChanged.connect(self._on_axes_changed)
        axis_form.addRow("Slice axis", self.cmb_slice_axis)

        self.cmb_row_axis = QtWidgets.QComboBox()
        self.cmb_row_axis.currentIndexChanged.connect(self._on_axes_changed)
        axis_form.addRow("Rows", self.cmb_row_axis)

        self.cmb_col_axis = QtWidgets.QComboBox()
        self.cmb_col_axis.currentIndexChanged.connect(self._on_axes_changed)
        axis_form.addRow("Columns", self.cmb_col_axis)

        self.fixed_dims_container = QtWidgets.QWidget()
        self.fixed_dims_layout = QtWidgets.QFormLayout(self.fixed_dims_container)
        self.fixed_dims_layout.setContentsMargins(0, 0, 0, 0)
        self.fixed_dims_layout.setSpacing(4)
        axis_form.addRow("Fixed indices", self.fixed_dims_container)

        outer.addWidget(axis_group)

        slider_row = QtWidgets.QHBoxLayout()
        self.lbl_slice = QtWidgets.QLabel("Slice: –")
        slider_row.addWidget(self.lbl_slice, 0)
        self.sld_slice = QtWidgets.QSlider(QtCore.Qt.Horizontal)
        self.sld_slice.setEnabled(False)
        self.sld_slice.valueChanged.connect(self._on_slice_changed)
        slider_row.addWidget(self.sld_slice, 1)
        self.spin_slice = QtWidgets.QSpinBox()
        self.spin_slice.setEnabled(False)
        self.spin_slice.valueChanged.connect(self._on_slice_spin_changed)
        slider_row.addWidget(self.spin_slice, 0)
        outer.addLayout(slider_row)

        btn_row = QtWidgets.QHBoxLayout()
        self.btn_apply_processing = QtWidgets.QPushButton("Apply processing…")
        self.btn_apply_processing.setEnabled(False)
        self.btn_apply_processing.clicked.connect(self._choose_processing)
        btn_row.addWidget(self.btn_apply_processing)

        self.btn_reset_processing = QtWidgets.QPushButton("Reset processing")
        self.btn_reset_processing.setEnabled(False)
        self.btn_reset_processing.clicked.connect(self._reset_processing)
        btn_row.addWidget(self.btn_reset_processing)

        self.btn_autoscale = QtWidgets.QPushButton("Autoscale colors")
        self.btn_autoscale.setEnabled(False)
        self.btn_autoscale.clicked.connect(self._on_autoscale_clicked)
        btn_row.addWidget(self.btn_autoscale)

        self.btn_autorange = QtWidgets.QPushButton("Auto view")
        self.btn_autorange.setEnabled(False)
        self.btn_autorange.clicked.connect(self._on_autorange_clicked)
        btn_row.addWidget(self.btn_autorange)

        btn_row.addStretch(1)
        outer.addLayout(btn_row)

        self.viewer_split = QtWidgets.QSplitter(QtCore.Qt.Horizontal)
        self.viewer_split.setChildrenCollapsible(False)
        self.viewer_split.setHandleWidth(6)
        outer.addWidget(self.viewer_split, 1)

        self.viewer = CentralPlotWidget(self)
        self.viewer_split.addWidget(self.viewer)
        hist = self.viewer.histogram_widget()
        if hist is not None and self.viewer_split.indexOf(hist) == -1:
            self.viewer_split.addWidget(hist)
            try:
                self.viewer_split.setStretchFactor(0, 1)
                self.viewer_split.setStretchFactor(1, 0)
            except Exception:
                pass

        roi_row = QtWidgets.QHBoxLayout()
        self.btn_toggle_roi = QtWidgets.QPushButton("Enable ROI")
        self.btn_toggle_roi.setCheckable(True)
        self.btn_toggle_roi.setEnabled(False)
        self.btn_toggle_roi.toggled.connect(self._on_roi_toggled)
        roi_row.addWidget(self.btn_toggle_roi)

        self.lbl_roi_status = QtWidgets.QLabel("ROI disabled")
        self.lbl_roi_status.setStyleSheet("color: #666;")
        roi_row.addWidget(self.lbl_roi_status, 1)
        outer.addLayout(roi_row)

        self.roi_curve = pg.PlotWidget()
        self.roi_curve.setMinimumHeight(140)
        self.roi_curve.showGrid(x=True, y=True, alpha=0.3)
        self.roi_curve.setLabel("bottom", "Slice coordinate")
        self.roi_curve.setLabel("left", "ROI statistic")
        self.roi_curve_curve = self.roi_curve.plot([], [], pen=pg.mkPen('#ffaa00', width=2))
        self.roi_curve.setContextMenuPolicy(QtCore.Qt.CustomContextMenu)
        self.roi_curve.customContextMenuRequested.connect(self._show_roi_context_menu)
        self.roi_curve.hide()
        outer.addWidget(self.roi_curve, 0)

        self.roi = pg.RectROI([10, 10], [40, 40], pen=pg.mkPen('#ffaa00', width=2))
        self.roi.addScaleHandle((1, 1), (0, 0))
        self.roi.addScaleHandle((0, 0), (1, 1))
        self.roi.hide()
        self.roi.sigRegionChanged.connect(self._on_roi_region_changed)

    # ---------- dataset helpers ----------
    def set_processing_manager(self, manager: Optional[ProcessingManager]):
        self.processing_manager = manager

    def dragEnterEvent(self, ev: QtGui.QDragEnterEvent):
        if ev.mimeData().hasText():
            ev.acceptProposedAction()
        else:
            ev.ignore()

    def dropEvent(self, ev: QtGui.QDropEvent):
        text = ev.mimeData().text()
        ref = DataSetRef.from_mime(text)
        if not ref:
            ev.ignore()
            return
        try:
            ds = ref.load()
        except Exception as exc:
            QtWidgets.QMessageBox.warning(self, "Load failed", str(exc))
            ev.ignore()
            return
        self._set_dataset(ds, ref.path)
        ev.acceptProposedAction()

    def _load_dataset_dialog(self):
        path, _ = QtWidgets.QFileDialog.getOpenFileName(
            self,
            "Open dataset",
            "",
            "NetCDF / Zarr (*.nc *.zarr);;All files (*)",
        )
        if not path:
            return
        p = Path(path)
        try:
            ds = open_dataset(p)
        except Exception as exc:
            QtWidgets.QMessageBox.warning(self, "Load failed", str(exc))
            return
        self._set_dataset(ds, p)

    def _clear_view(self):
        self._reset_current_state()
        self._clear_fixed_dim_widgets()
        self.cmb_variable.blockSignals(True)
        self.cmb_variable.clear()
        self.cmb_variable.blockSignals(False)
        for combo in (self.cmb_slice_axis, self.cmb_row_axis, self.cmb_col_axis):
            combo.blockSignals(True)
            combo.clear()
            combo.blockSignals(False)
            combo.setEnabled(False)
        self.cmb_variable.setEnabled(False)
        self._clear_display()

    def _clear_display(self):
        if self.roi.scene() is not None:
            try:
                self.viewer.plot.removeItem(self.roi)
            except Exception:
                pass
        self.roi.hide()
        self.btn_toggle_roi.blockSignals(True)
        self.btn_toggle_roi.setChecked(False)
        self.btn_toggle_roi.blockSignals(False)
        self.btn_toggle_roi.setEnabled(False)
        self.roi_curve.hide()
        self.roi_curve_curve.setData([], [])
        self.lbl_roi_status.setText("ROI disabled")
        self._roi_enabled = False
        self._roi_last_slices = None
        self._roi_last_shape = None
        self.viewer.set_image(np.zeros((1, 1)), autorange=True)
        self.sld_slice.blockSignals(True)
        self.spin_slice.blockSignals(True)
        self.sld_slice.setRange(0, 0)
        self.spin_slice.setRange(0, 0)
        self.sld_slice.setValue(0)
        self.spin_slice.setValue(0)
        self.sld_slice.blockSignals(False)
        self.spin_slice.blockSignals(False)
        self.sld_slice.setEnabled(False)
        self.spin_slice.setEnabled(False)
        self.btn_apply_processing.setEnabled(False)
        self.btn_reset_processing.setEnabled(False)
        self.btn_autoscale.setEnabled(False)
        self.btn_autorange.setEnabled(False)
        self.lbl_slice.setText("Slice: –")

    def _set_dataset(self, ds: xr.Dataset, path: Optional[Path]):
        if self._dataset is not None and self._dataset is not ds:
            try:
                self._dataset.close()
            except Exception:
                pass
        self._dataset = ds
        self._dataset_path = Path(path) if path else None
        self.lbl_dataset.setText(self._dataset_path.name if self._dataset_path else "(in-memory dataset)")
        self.lbl_dataset.setStyleSheet("")
        self._clear_view()
        vars_with_dims = [var for var in ds.data_vars if ds[var].ndim >= 3]
        if not vars_with_dims:
            self.cmb_variable.addItem("No 3D variables available", None)
            return
        self.cmb_variable.blockSignals(True)
        for var in vars_with_dims:
            dims = " × ".join(str(d) for d in ds[var].dims)
            self.cmb_variable.addItem(f"{var}  ({dims})", var)
        self.cmb_variable.setEnabled(True)
        self.cmb_variable.setCurrentIndex(0)
        self.cmb_variable.blockSignals(False)
        self._on_variable_changed()

    def _reset_current_state(self):
        self._current_variable = None
        self._current_da = None
        self._dims = []
        self._slice_axis = None
        self._row_axis = None
        self._col_axis = None
        self._fixed_indices = {}
        self._fixed_dim_widgets = {}
        self._processing_mode = "none"
        self._processing_params = {}
        self._slice_index = 0
        self._slice_count = 0
        self._axis_coords = None
        self._current_processed_slice = None
        self._roi_last_shape = None
        self._roi_last_slices = None

    def _clear_fixed_dim_widgets(self):
        while self.fixed_dims_layout.rowCount():
            self.fixed_dims_layout.removeRow(0)
        self._fixed_dim_widgets.clear()
        self._fixed_indices.clear()

    # ---------- configuration ----------
    def _on_variable_changed(self):
        if self._dataset is None:
            return
        self._reset_current_state()
        self._clear_fixed_dim_widgets()
        index = self.cmb_variable.currentIndex()
        var = self.cmb_variable.itemData(index)
        if not var:
            self._clear_display()
            return
        da = self._dataset[var]
        self._current_variable = var
        self._current_da = da
        self._dims = list(da.dims)
        self._processing_mode = "none"
        self._processing_params = {}
        self._slice_index = 0
        self._slice_count = 0
        self._axis_coords = None
        self._current_processed_slice = None
        self._rebuild_axis_controls()
        self._update_slice_widgets()
        self._update_slice_display(autorange=True)

    def _rebuild_axis_controls(self):
        dims = self._dims
        combos = (self.cmb_slice_axis, self.cmb_row_axis, self.cmb_col_axis)
        for combo in combos:
            combo.blockSignals(True)
            combo.clear()
            for dim in dims:
                combo.addItem(dim, dim)
            combo.blockSignals(False)
            combo.setEnabled(bool(dims))
        if len(dims) >= 3:
            self.cmb_slice_axis.setCurrentIndex(0)
            self.cmb_row_axis.setCurrentIndex(1)
            self.cmb_col_axis.setCurrentIndex(2)
        elif len(dims) >= 2:
            self.cmb_slice_axis.setCurrentIndex(0)
            self.cmb_row_axis.setCurrentIndex(1)
            self.cmb_col_axis.setCurrentIndex(0)
        self._ensure_unique_axes()
        self._rebuild_fixed_indices()

    def _ensure_unique_axes(self):
        dims = self._dims
        combos = (self.cmb_slice_axis, self.cmb_row_axis, self.cmb_col_axis)
        seen: List[str] = []
        for combo in combos:
            idx = combo.currentIndex()
            dim = combo.itemData(idx)
            if dim is None:
                continue
            if dim in seen:
                for alt in dims:
                    if alt not in seen:
                        block = combo.blockSignals(True)
                        combo.setCurrentIndex(combo.findData(alt))
                        combo.blockSignals(block)
                        dim = alt
                        break
            seen.append(dim)
        self._slice_axis = self.cmb_slice_axis.currentData()
        self._row_axis = self.cmb_row_axis.currentData()
        self._col_axis = self.cmb_col_axis.currentData()
        self._update_axis_coords()

    def _update_axis_coords(self):
        axis = self._slice_axis
        if self._current_da is None or axis is None:
            self._axis_coords = None
            return
        coord = self._current_da.coords.get(axis)
        if coord is None:
            self._axis_coords = None
            return
        try:
            self._axis_coords = np.asarray(coord.values)
        except Exception:
            self._axis_coords = None

    def _rebuild_fixed_indices(self):
        self._clear_fixed_dim_widgets()
        if not self._current_da:
            return
        for dim in self._current_da.dims:
            if dim in (self._slice_axis, self._row_axis, self._col_axis):
                continue
            size = int(self._current_da.sizes.get(dim, 1))
            spin = QtWidgets.QSpinBox()
            spin.setRange(0, max(0, size - 1))
            spin.setValue(0)
            spin.valueChanged.connect(partial(self._on_fixed_index_changed, dim))
            self.fixed_dims_layout.addRow(dim, spin)
            self._fixed_dim_widgets[dim] = spin
            self._fixed_indices[dim] = 0

    def _on_axes_changed(self):
        if not self._dims:
            return
        self._ensure_unique_axes()
        self._slice_index = 0
        self._rebuild_fixed_indices()
        self._update_slice_widgets()
        self._update_slice_display(autorange=True)

    def _on_fixed_index_changed(self, dim: str, value: int):
        self._fixed_indices[dim] = int(value)
        self._update_slice_display()

    def _update_slice_widgets(self):
        axis = self._slice_axis
        if not axis or self._current_da is None:
            self._clear_display()
            return
        size = int(self._current_da.sizes.get(axis, 0))
        self._slice_count = size
        self._slice_index = min(self._slice_index, max(0, size - 1))
        self.sld_slice.blockSignals(True)
        self.spin_slice.blockSignals(True)
        self.sld_slice.setRange(0, max(0, size - 1))
        self.spin_slice.setRange(0, max(0, size - 1))
        self.sld_slice.setValue(self._slice_index)
        self.spin_slice.setValue(self._slice_index)
        self.sld_slice.blockSignals(False)
        self.spin_slice.blockSignals(False)
        enabled = size > 0
        self.sld_slice.setEnabled(enabled)
        self.spin_slice.setEnabled(enabled)
        self.btn_apply_processing.setEnabled(enabled)
        self.btn_reset_processing.setEnabled(enabled)
        self.btn_autoscale.setEnabled(enabled)
        self.btn_autorange.setEnabled(enabled)
        self.btn_toggle_roi.setEnabled(enabled)
        self._update_slice_label()

    def _update_slice_label(self):
        if not self._slice_axis:
            self.lbl_slice.setText("Slice: –")
            return
        coord_text = ""
        coords = self._axis_coords
        if coords is not None and 0 <= self._slice_index < coords.size:
            coord = coords[self._slice_index]
            coord_text = f" ({coord})"
        self.lbl_slice.setText(f"Slice: {self._slice_axis} = {self._slice_index}{coord_text}")

    # ---------- slice navigation ----------
    def _on_slice_changed(self, value: int):
        self._slice_index = int(value)
        block = self.spin_slice.blockSignals(True)
        self.spin_slice.setValue(self._slice_index)
        self.spin_slice.blockSignals(block)
        self._update_slice_label()
        self._update_slice_display()

    def _on_slice_spin_changed(self, value: int):
        self._slice_index = int(value)
        block = self.sld_slice.blockSignals(True)
        self.sld_slice.setValue(self._slice_index)
        self.sld_slice.blockSignals(block)
        self._update_slice_label()
        self._update_slice_display()

    def _gather_selection(self, slice_index: Optional[int] = None) -> Dict[str, int]:
        idx = dict(self._fixed_indices)
        axis = self._slice_axis
        if axis:
            idx[axis] = int(self._slice_index if slice_index is None else slice_index)
        return idx

    def _extract_slice(self, slice_index: Optional[int] = None) -> Tuple[Optional[np.ndarray], Dict[str, np.ndarray]]:
        if self._current_da is None or self._row_axis is None or self._col_axis is None:
            return None, {}
        if self._slice_axis is None:
            return None, {}
        select = self._gather_selection(slice_index)
        try:
            slice_da = self._current_da.isel(select)
        except Exception:
            return None, {}
        for dim in (self._row_axis, self._col_axis):
            if dim not in slice_da.dims:
                return None, {}
        try:
            slice_da = slice_da.transpose(self._row_axis, self._col_axis)
        except Exception:
            return None, {}
        data = np.asarray(slice_da.values, float)
        coords = guess_phys_coords(slice_da)
        return data, coords

    def _apply_processing(self, data: np.ndarray) -> np.ndarray:
        mode = self._processing_mode or "none"
        params = dict(self._processing_params or {})
        processed = np.asarray(data, float)
        if mode.startswith("pipeline:"):
            if not self.processing_manager:
                raise RuntimeError("No processing manager is available for pipelines.")
            name = mode.split(":", 1)[1]
            pipeline = self.processing_manager.get_pipeline(name)
            if pipeline is None:
                raise RuntimeError(f"Pipeline '{name}' is not available.")
            processed = pipeline.apply(processed)
        elif mode != "none":
            processed = apply_processing_step(mode, processed, params)
        return np.asarray(processed, float)

    def _update_slice_display(self, *, autorange: bool = False):
        data, coords = self._extract_slice()
        if data is None:
            self._current_processed_slice = None
            self.viewer.set_image(np.zeros((1, 1)), autorange=True)
            self._roi_last_shape = None
            if self._roi_enabled:
                self._update_roi_curve()
            return
        try:
            processed = self._apply_processing(data)
        except Exception as exc:
            QtWidgets.QMessageBox.warning(self, "Processing failed", str(exc))
            self._processing_mode = "none"
            self._processing_params = {}
            processed = np.asarray(data, float)
        self._current_processed_slice = np.asarray(processed, float)
        shape = self._current_processed_slice.shape
        if self._roi_enabled and shape != self._roi_last_shape:
            self._reset_roi_to_image(shape)
        self._roi_last_shape = shape
        if "X" in coords and "Y" in coords:
            self.viewer.set_warped(coords["X"], coords["Y"], processed, autorange=autorange)
        elif "x" in coords and "y" in coords:
            self.viewer.set_rectilinear(coords["x"], coords["y"], processed, autorange=autorange)
        else:
            self.viewer.set_image(processed, autorange=autorange)
        self._update_slice_label()
        if self._roi_enabled:
            self._update_roi_slice_reference()
            self._update_roi_curve()

    def _on_autoscale_clicked(self):
        self.viewer.autoscale_levels()

    def _on_autorange_clicked(self):
        self.viewer.auto_view_range()

    # ---------- processing ----------
    def _choose_processing(self):
        dialog = ProcessingSelectionDialog(self.processing_manager, self)
        if dialog.exec_() != QtWidgets.QDialog.Accepted:
            return
        mode, params = dialog.selected_processing()
        self._processing_mode = mode
        self._processing_params = dict(params)
        self._update_slice_display()

    def _reset_processing(self):
        self._processing_mode = "none"
        self._processing_params = {}
        self._update_slice_display(autorange=True)

    # ---------- ROI controls ----------
    def _on_roi_toggled(self, checked: bool):
        checked = bool(checked)
        view = getattr(self.viewer, "plot", None)
        if checked and self._current_processed_slice is not None:
            if view is not None and self.roi.scene() is None:
                view.addItem(self.roi)
            self.roi.show()
            self._roi_enabled = True
            self.roi_curve.show()
            self.lbl_roi_status.setText(self._describe_roi())
            self._reset_roi_to_image(self._current_processed_slice.shape)
            self._update_roi_slice_reference()
            self._update_roi_curve()
        else:
            if view is not None and self.roi.scene() is not None:
                try:
                    view.removeItem(self.roi)
                except Exception:
                    pass
            self.roi.hide()
            self.roi_curve.hide()
            self._roi_enabled = False
            self._roi_last_slices = None
            self._roi_last_shape = None
            self.roi_curve_curve.setData([], [])
            self.lbl_roi_status.setText("ROI disabled")

    def _reset_roi_to_image(self, shape: Optional[Tuple[int, int]] = None):
        if not self._roi_enabled:
            return
        if shape is None:
            if self._current_processed_slice is None:
                return
            shape = self._current_processed_slice.shape
        if not shape or len(shape) < 2:
            return
        height, width = int(shape[0]), int(shape[1])
        if height <= 0 or width <= 0:
            return
        rect_w = max(2, width // 2)
        rect_h = max(2, height // 2)
        pos_x = max(0, (width - rect_w) // 2)
        pos_y = max(0, (height - rect_h) // 2)
        try:
            self.roi.blockSignals(True)
            self.roi.setPos((pos_x, pos_y))
            self.roi.setSize((rect_w, rect_h))
        finally:
            try:
                self.roi.blockSignals(False)
            except Exception:
                pass
        self._update_roi_slice_reference()

    def _on_roi_region_changed(self):
        if not self._roi_enabled:
            return
        self._update_roi_slice_reference()
        self._update_roi_curve()

    def _update_roi_slice_reference(self):
        if not self._roi_enabled or self._current_processed_slice is None:
            self._roi_last_slices = None
            return
        img_item = getattr(self.viewer, "img_item", None)
        if img_item is None:
            self._roi_last_slices = None
            return
        try:
            _, slc = self.roi.getArraySlice(self._current_processed_slice, img_item)
            if isinstance(slc, tuple) and len(slc) >= 2:
                self._roi_last_slices = (slc[0], slc[1])
            else:
                self._roi_last_slices = None
        except Exception:
            self._roi_last_slices = None

    def _compute_roi_value(self, data: np.ndarray) -> float:
        reducer_entry = self._roi_reducers.get(self._roi_method_key)
        if reducer_entry is None:
            return float("nan")
        _, reducer = reducer_entry
        roi_data = None
        if self._roi_last_slices is not None:
            sy, sx = self._roi_last_slices
            try:
                roi_data = np.asarray(data[sy, sx], float)
            except Exception:
                roi_data = None
        if roi_data is None:
            roi_data = np.asarray(data, float)
        with np.errstate(all="ignore"):
            value = reducer(roi_data)
        try:
            return float(value)
        except Exception:
            return float("nan")

    def _update_roi_curve(self):
        if not self._roi_enabled or self._current_da is None:
            self.roi_curve_curve.setData([], [])
            return
        count = max(0, self._slice_count)
        if count == 0:
            self.roi_curve_curve.setData([], [])
            return
        self._update_roi_slice_reference()
        values: List[float] = []
        xs: List[float] = []
        coords = self._axis_coords
        for idx in range(count):
            data, _ = self._extract_slice(slice_index=idx)
            if data is None:
                values.append(np.nan)
            else:
                try:
                    processed = self._apply_processing(data)
                except Exception:
                    processed = np.asarray(data, float)
                values.append(self._compute_roi_value(processed))
            if coords is not None and idx < coords.size:
                xs.append(float(coords[idx]))
            else:
                xs.append(float(idx))
        self.roi_curve_curve.setData(xs, values)
        name = self._roi_reducers.get(self._roi_method_key, ("ROI statistic",))[0]
        axis_label = self._slice_axis or "Slice"
        self.roi_curve.setLabel("left", name)
        self.roi_curve.setLabel("bottom", axis_label)
        self.roi_curve.enableAutoRange()
        self.lbl_roi_status.setText(self._describe_roi())

    def _describe_roi(self) -> str:
        name = self._roi_reducers.get(self._roi_method_key, ("statistic",))[0]
        axis = self._slice_axis or "axis"
        return f"ROI {name.lower()} across {axis}"

    def _show_roi_context_menu(self, pos):
        if not self._roi_enabled:
            return
        menu = QtWidgets.QMenu(self)
        group = QtWidgets.QActionGroup(menu)
        for key, (label, _) in self._roi_reducers.items():
            act = menu.addAction(label)
            act.setCheckable(True)
            act.setChecked(key == self._roi_method_key)
            act.setData(key)
            group.addAction(act)
        action = menu.exec_(self.roi_curve.mapToGlobal(pos))
        if action is not None:
            key = action.data()
            if key:
                self._set_roi_method(str(key))

    def _set_roi_method(self, key: str):
        if key not in self._roi_reducers or key == self._roi_method_key:
            return
        self._roi_method_key = key
        if self._roi_enabled:
            self._update_roi_curve()
        self.lbl_roi_status.setText(self._describe_roi())

# ---------------------------------------------------------------------------
# Overlay view: stack multiple layers with per-layer controls
# ---------------------------------------------------------------------------
class OverlayLayer(QtCore.QObject):
    def __init__(self, view: "OverlayView", title: str, data: np.ndarray, rect: QtCore.QRectF | None):
        super().__init__(view)
        self.view = view
        self.title = title
        self.base_data = np.asarray(data, float)
        self.processed_data = np.array(self.base_data, copy=True)
        self.rect = rect
        self.image_item = pg.ImageItem()
        self.image_item.setImage(self.processed_data, autoLevels=False)
        if rect is not None:
            try:
                self.image_item.setRect(rect)
            except Exception:
                pass
        self.image_item.setOpacity(1.0)
        self.image_item.setVisible(True)
        self._levels = self._compute_levels(self.processed_data)
        try:
            self.image_item.setLevels(self._levels)
        except Exception:
            pass
        self.colormap_name = "viridis"
        self.visible = True
        self.opacity = 1.0
        self.current_processing = "none"
        self.processing_params: dict = {}
        self.widget: Optional["OverlayLayerWidget"] = None
        self.set_colormap(self.colormap_name)

    # ---------- helpers ----------
    def _compute_levels(self, data: np.ndarray) -> Tuple[float, float]:
        data = np.asarray(data, float)
        finite = np.isfinite(data)
        if not finite.any():
            return (0.0, 1.0)
        vals = data[finite]
        try:
            lo = float(np.nanmin(vals))
            hi = float(np.nanmax(vals))
        except Exception:
            lo, hi = 0.0, 1.0
        if not np.isfinite(lo):
            lo = 0.0
        if not np.isfinite(hi):
            hi = 1.0
        if hi == lo:
            hi = lo + 1.0
        return (lo, hi)

    def set_widget(self, widget: "OverlayLayerWidget"):
        self.widget = widget
        widget.update_from_layer()

    # ---------- layer controls ----------
    def set_visible(self, on: bool):
        self.visible = bool(on)
        try:
            self.image_item.setVisible(self.visible)
        except Exception:
            pass

    def set_opacity(self, alpha: float):
        alpha = float(np.clip(alpha, 0.0, 1.0))
        self.opacity = alpha
        try:
            self.image_item.setOpacity(alpha)
        except Exception:
            pass
        if self.widget:
            self.widget.update_opacity_label(alpha)

    def set_colormap(self, name: str):
        self.colormap_name = name or "viridis"
        try:
            cmap = pg.colormap.get(self.colormap_name)
            if hasattr(cmap, "getLookupTable"):
                lut = cmap.getLookupTable(0.0, 1.0, 256)
                self.image_item.setLookupTable(lut)
        except Exception:
            pass

    def set_levels(self, lo: float, hi: float, *, update_widget: bool = True):
        if not np.isfinite(lo) or not np.isfinite(hi):
            return
        if hi <= lo:
            hi = lo + max(abs(lo) * 1e-6, 1e-6)
        self._levels = (float(lo), float(hi))
        try:
            self.image_item.setLevels(self._levels)
        except Exception:
            pass
        if update_widget and self.widget:
            self.widget.update_level_spins(self._levels[0], self._levels[1])

    def auto_levels(self):
        lo, hi = self._compute_levels(self.processed_data)
        self.set_levels(lo, hi, update_widget=True)

    def apply_processing(self, mode: str, params: dict):
        data = np.asarray(self.base_data, float)
        mode = mode or "none"
        params = dict(params or {})

        if mode.startswith("pipeline:"):
            name = mode.split(":", 1)[1]
            manager = getattr(self.view, "processing_manager", None)
            pipeline = manager.get_pipeline(name) if manager else None
            if pipeline is None:
                QtWidgets.QMessageBox.warning(self.view, "Processing failed", f"Pipeline '{name}' is not available.")
                return
            try:
                data = pipeline.apply(data)
            except Exception as e:
                QtWidgets.QMessageBox.warning(self.view, "Processing failed", str(e))
                return
            params = {}
        elif mode != "none":
            try:
                data = apply_processing_step(mode, data, params)
            except KeyError:
                QtWidgets.QMessageBox.warning(self.view, "Processing failed", f"Unknown processing mode: {mode}")
                return
            except Exception as e:
                QtWidgets.QMessageBox.warning(self.view, "Processing failed", str(e))
                return

        self.current_processing = mode
        self.processing_params = dict(params)
        self.processed_data = np.asarray(data, float)
        try:
            self.image_item.setImage(self.processed_data, autoLevels=False)
        except Exception:
            pass
        self.auto_levels()

    def get_display_rect(self):
        rect = self.rect
        if rect is None:
            try:
                rect = self.image_item.mapRectToParent(self.image_item.boundingRect())
            except Exception:
                rect = None
        return rect


class OverlayLayerWidget(QtWidgets.QGroupBox):
    def __init__(self, view: "OverlayView", layer: OverlayLayer):
        super().__init__(layer.title)
        self.view = view
        self.layer = layer
        self._ready = False

        lay = QtWidgets.QVBoxLayout(self)
        lay.setContentsMargins(8, 6, 8, 6)
        lay.setSpacing(6)

        # Visibility / remove
        header = QtWidgets.QHBoxLayout()
        self.chk_visible = QtWidgets.QCheckBox("Visible")
        self.chk_visible.setChecked(True)
        self.chk_visible.toggled.connect(self._on_visibility)
        header.addWidget(self.chk_visible)
        header.addStretch(1)
        self.btn_remove = QtWidgets.QToolButton()
        self.btn_remove.setText("✕")
        self.btn_remove.setToolTip("Remove layer")
        self.btn_remove.clicked.connect(self._on_remove)
        header.addWidget(self.btn_remove)
        lay.addLayout(header)

        # Colormap selection
        cmap_row = QtWidgets.QHBoxLayout()
        cmap_row.addWidget(QtWidgets.QLabel("Colormap:"))
        self.cmb_colormap = QtWidgets.QComboBox()
        try:
            cmaps = sorted(pg.colormap.listMaps())
        except Exception:
            cmaps = ["viridis", "plasma", "magma", "cividis", "gray"]
        for name in cmaps:
            self.cmb_colormap.addItem(name)
        self.cmb_colormap.currentTextChanged.connect(self._on_colormap)
        cmap_row.addWidget(self.cmb_colormap, 1)
        lay.addLayout(cmap_row)

        # Levels controls
        lvl_row = QtWidgets.QHBoxLayout()
        lvl_row.addWidget(QtWidgets.QLabel("Levels:"))
        self.spin_min = QtWidgets.QDoubleSpinBox()
        self.spin_min.setDecimals(6)
        self.spin_min.setRange(-1e12, 1e12)
        self.spin_min.valueChanged.connect(self._on_levels_changed)
        lvl_row.addWidget(self.spin_min)
        lvl_row.addWidget(QtWidgets.QLabel("→"))
        self.spin_max = QtWidgets.QDoubleSpinBox()
        self.spin_max.setDecimals(6)
        self.spin_max.setRange(-1e12, 1e12)
        self.spin_max.valueChanged.connect(self._on_levels_changed)
        lvl_row.addWidget(self.spin_max)
        self.btn_autoscale = QtWidgets.QPushButton("Auto")
        self.btn_autoscale.clicked.connect(self._on_autoscale)
        lvl_row.addWidget(self.btn_autoscale)
        lay.addLayout(lvl_row)

        # Opacity slider
        opacity_row = QtWidgets.QHBoxLayout()
        opacity_row.addWidget(QtWidgets.QLabel("Opacity:"))
        self.sld_opacity = QtWidgets.QSlider(QtCore.Qt.Horizontal)
        self.sld_opacity.setRange(0, 100)
        self.sld_opacity.setValue(100)
        self.sld_opacity.valueChanged.connect(self._on_opacity)
        opacity_row.addWidget(self.sld_opacity, 1)
        self.lbl_opacity = QtWidgets.QLabel("100%")
        opacity_row.addWidget(self.lbl_opacity)
        lay.addLayout(opacity_row)

        # Processing controls
        manager_ref = getattr(view, "processing_manager", None)
        self.manager: Optional[ProcessingManager] = None
        proc_box = QtWidgets.QGroupBox("Processing")
        proc_layout = QtWidgets.QVBoxLayout(proc_box)
        proc_layout.setContentsMargins(6, 6, 6, 6)
        proc_layout.setSpacing(4)

        proc_row = QtWidgets.QHBoxLayout()
        proc_row.addWidget(QtWidgets.QLabel("Operation:"))
        self.cmb_processing = QtWidgets.QComboBox()
        self.cmb_processing.currentIndexChanged.connect(self._on_processing_mode_changed)
        proc_row.addWidget(self.cmb_processing, 1)
        proc_layout.addLayout(proc_row)

        self.param_stack = QtWidgets.QStackedWidget()
        self.param_stack.addWidget(QtWidgets.QWidget())  # None placeholder
        self._function_forms: Dict[str, ParameterForm] = {}
        self._function_indices: Dict[str, int] = {}
        for spec in list_processing_functions():
            form = ParameterForm(spec.parameters)
            form.parametersChanged.connect(self._on_processing_params_changed)
            idx = self.param_stack.addWidget(form)
            self._function_forms[spec.key] = form
            self._function_indices[spec.key] = idx
        summary_container = QtWidgets.QWidget()
        summary_layout = QtWidgets.QVBoxLayout(summary_container)
        summary_layout.setContentsMargins(0, 0, 0, 0)
        summary_layout.setSpacing(0)
        self.lbl_pipeline_summary = QtWidgets.QLabel("Select a pipeline to view steps.")
        self.lbl_pipeline_summary.setWordWrap(True)
        self.lbl_pipeline_summary.setStyleSheet("color: #666;")
        summary_layout.addWidget(self.lbl_pipeline_summary)
        self._pipeline_summary_index = self.param_stack.addWidget(summary_container)

        proc_layout.addWidget(self.param_stack)
        self.btn_apply = QtWidgets.QPushButton("Apply")
        self.btn_apply.clicked.connect(self._apply_processing)
        proc_layout.addWidget(self.btn_apply, alignment=QtCore.Qt.AlignRight)
        lay.addWidget(proc_box)
        self.set_processing_manager(manager_ref)

        self._ready = True
        self._on_processing_mode_changed()

    # ---------- UI helpers ----------
    def update_from_layer(self):
        self._ready = False
        self.setTitle(self.layer.title)
        self.chk_visible.setChecked(self.layer.visible)
        self._set_colormap_selection(self.layer.colormap_name)
        lo, hi = getattr(self.layer, "_levels", (0.0, 1.0))
        self.update_level_spins(lo, hi)
        self.update_opacity_label(self.layer.opacity)
        self.sld_opacity.setValue(int(round(self.layer.opacity * 100)))
        current_mode = self.layer.current_processing or "none"
        self._refresh_processing_options()
        self._select_processing_mode(current_mode)
        if current_mode.startswith("pipeline:"):
            name = current_mode.split(":", 1)[1]
            self._update_pipeline_summary(name)
        else:
            form = self._function_forms.get(current_mode)
            if form:
                form.set_values(self.layer.processing_params)
        self._ready = True
        self._apply_processing()

    def _set_colormap_selection(self, name: str):
        idx = self.cmb_colormap.findText(name, QtCore.Qt.MatchFixedString)
        if idx < 0:
            idx = self.cmb_colormap.findText("viridis", QtCore.Qt.MatchFixedString)
        if idx >= 0:
            block = self.cmb_colormap.blockSignals(True)
            self.cmb_colormap.setCurrentIndex(idx)
            self.cmb_colormap.blockSignals(block)

    def update_level_spins(self, lo: float, hi: float):
        block = self.spin_min.blockSignals(True)
        self.spin_min.setValue(float(lo))
        self.spin_min.blockSignals(block)
        block = self.spin_max.blockSignals(True)
        self.spin_max.setValue(float(hi))
        self.spin_max.blockSignals(block)

    def update_opacity_label(self, alpha: float):
        pct = int(round(float(alpha) * 100))
        self.lbl_opacity.setText(f"{pct}%")

    def processing_parameters(self) -> dict:
        data = self._current_processing_data()
        if data.get("type") == "function":
            form = self._function_forms.get(data.get("key", ""))
            if form:
                return form.values()
        return {}

    def current_processing(self) -> str:
        data = self._current_processing_data()
        if data.get("type") == "function":
            return data.get("key", "none")
        if data.get("type") == "pipeline":
            return f"pipeline:{data.get('name', '')}"
        return "none"

    def _current_processing_data(self) -> Dict[str, object]:
        data = self.cmb_processing.currentData()
        if isinstance(data, dict):
            return data
        return {"type": "none"}

    def _find_data_index(self, target: Dict[str, object]) -> int:
        for idx in range(self.cmb_processing.count()):
            data = self.cmb_processing.itemData(idx)
            if isinstance(data, dict) and data.get("type") == target.get("type"):
                if data.get("type") == "function" and data.get("key") == target.get("key"):
                    return idx
                if data.get("type") == "pipeline" and data.get("name") == target.get("name"):
                    return idx
                if data.get("type") == "none":
                    return idx
        return -1

    def _refresh_processing_options(self):
        current = self._current_processing_data()
        block = self.cmb_processing.blockSignals(True)
        self.cmb_processing.clear()
        self.cmb_processing.addItem("None", {"type": "none"})
        for spec in list_processing_functions():
            self.cmb_processing.addItem(spec.label, {"type": "function", "key": spec.key})
        if self.manager:
            for name in self.manager.pipeline_names():
                self.cmb_processing.addItem(f"Pipeline: {name}", {"type": "pipeline", "name": name})
        idx = self._find_data_index(current)
        if idx < 0:
            idx = 0
        self.cmb_processing.setCurrentIndex(idx)
        self.cmb_processing.blockSignals(block)
        self._on_processing_mode_changed()

    def _update_pipeline_summary(self, name: str):
        if not self.manager:
            self.lbl_pipeline_summary.setText("No processing manager available.")
            return
        pipeline = self.manager.get_pipeline(name)
        if pipeline is None:
            self.lbl_pipeline_summary.setText(f"Pipeline '{name}' not found.")
            return
        lines = []
        for i, step in enumerate(pipeline.steps, start=1):
            spec = get_processing_function(step.key)
            label = spec.label if spec else step.key
            params = summarize_parameters(step.key, step.params)
            if params:
                lines.append(f"{i}. {label} ({params})")
            else:
                lines.append(f"{i}. {label}")
        self.lbl_pipeline_summary.setText("\n".join(lines))

    def set_processing_manager(self, manager: Optional[ProcessingManager]):
        if getattr(self, "manager", None) is manager:
            return
        if getattr(self, "manager", None):
            try:
                self.manager.pipelines_changed.disconnect(self._on_pipelines_changed)
            except Exception:
                pass
        self.manager = manager
        if manager:
            manager.pipelines_changed.connect(self._on_pipelines_changed)
        self._refresh_processing_options()

    def _on_pipelines_changed(self):
        self._refresh_processing_options()

    # ---------- Slots ----------
    def _on_visibility(self, on: bool):
        self.layer.set_visible(on)
        if on:
            self.view.auto_view_range()

    def _on_remove(self):
        self.view.remove_layer(self.layer)

    def _on_colormap(self, name: str):
        if not self._ready:
            return
        self.layer.set_colormap(name)

    def _on_levels_changed(self):
        if not self._ready:
            return
        lo = self.spin_min.value()
        hi = self.spin_max.value()
        if hi <= lo:
            hi = lo + max(abs(lo) * 1e-6, 1e-6)
            block = self.spin_max.blockSignals(True)
            self.spin_max.setValue(hi)
            self.spin_max.blockSignals(block)
        self.layer.set_levels(lo, hi, update_widget=False)

    def _on_autoscale(self):
        self.layer.auto_levels()

    def _on_opacity(self, value: int):
        alpha = float(value) / 100.0
        self.layer.set_opacity(alpha)

    def _on_processing_mode_changed(self):
        data = self._current_processing_data()
        if data.get("type") == "function":
            idx = self._function_indices.get(data.get("key", ""), 0)
            try:
                self.param_stack.setCurrentIndex(idx)
            except Exception:
                pass
        elif data.get("type") == "pipeline":
            self._update_pipeline_summary(str(data.get("name", "")))
            try:
                self.param_stack.setCurrentIndex(self._pipeline_summary_index)
            except Exception:
                pass
        else:
            try:
                self.param_stack.setCurrentIndex(0)
            except Exception:
                pass
        self._apply_processing()

    def _on_processing_params_changed(self, *_):
        self._apply_processing()

    def _apply_processing(self):
        if not self._ready:
            return
        mode = self.current_processing()
        params = self.processing_parameters()
        self.layer.apply_processing(mode, params)

    def _select_processing_mode(self, mode: str):
        if mode.startswith("pipeline:"):
            name = mode.split(":", 1)[1]
            target = {"type": "pipeline", "name": name}
        elif mode and mode != "none":
            target = {"type": "function", "key": mode}
        else:
            target = {"type": "none"}
        idx = self._find_data_index(target)
        if idx < 0:
            idx = 0
        block = self.cmb_processing.blockSignals(True)
        self.cmb_processing.setCurrentIndex(idx)
        self.cmb_processing.blockSignals(block)
        self._on_processing_mode_changed()


class OverlayView(QtWidgets.QWidget):
    def __init__(self, processing_manager: Optional[ProcessingManager] = None, parent=None):
        super().__init__(parent)
        self.setAcceptDrops(True)
        self.layers: List[OverlayLayer] = []
        self.processing_manager: Optional[ProcessingManager] = processing_manager

        layout = QtWidgets.QVBoxLayout(self)
        layout.setContentsMargins(6, 6, 6, 6)
        layout.setSpacing(6)

        toolbar = QtWidgets.QHBoxLayout()
        self.btn_auto_view = QtWidgets.QPushButton("Auto view")
        self.btn_auto_view.clicked.connect(self.auto_view_range)
        toolbar.addWidget(self.btn_auto_view)
        self.btn_clear = QtWidgets.QPushButton("Clear layers")
        self.btn_clear.clicked.connect(self.clear_layers)
        toolbar.addWidget(self.btn_clear)
        toolbar.addStretch(1)
        layout.addLayout(toolbar)

        splitter = QtWidgets.QSplitter(QtCore.Qt.Horizontal)
        layout.addWidget(splitter, 1)

        # Layer controls panel
        panel = QtWidgets.QWidget()
        panel_layout = QtWidgets.QVBoxLayout(panel)
        panel_layout.setContentsMargins(0, 0, 0, 0)
        panel_layout.setSpacing(6)

        self.layer_scroll = QtWidgets.QScrollArea()
        self.layer_scroll.setWidgetResizable(True)
        self.layer_list_widget = QtWidgets.QWidget()
        self.layer_list_layout = QtWidgets.QVBoxLayout(self.layer_list_widget)
        self.layer_list_layout.setContentsMargins(0, 0, 0, 0)
        self.layer_list_layout.setSpacing(6)
        self.layer_list_layout.addStretch(1)
        self.layer_scroll.setWidget(self.layer_list_widget)
        panel_layout.addWidget(self.layer_scroll, 1)

        self.lbl_hint = QtWidgets.QLabel("Drag datasets here to overlay them.")
        self.lbl_hint.setAlignment(QtCore.Qt.AlignCenter)
        self.lbl_hint.setWordWrap(True)
        panel_layout.addWidget(self.lbl_hint)

        splitter.addWidget(panel)

        # Plot area
        self.glw = pg.GraphicsLayoutWidget()
        self.plot = self.glw.addPlot(row=0, col=0)
        self.plot.invertY(True)
        self.plot.showGrid(x=False, y=False)
        self.plot.setLabel("left", "Y")
        self.plot.setLabel("bottom", "X")
        splitter.addWidget(self.glw)
        splitter.setStretchFactor(1, 1)

    # ---------- drag & drop ----------
    def dragEnterEvent(self, ev):
        ev.acceptProposedAction() if ev.mimeData().hasText() else ev.ignore()

    def dropEvent(self, ev):
        vr = VarRef.from_mime(ev.mimeData().text())
        if not vr:
            ev.ignore()
            return
        try:
            da, coords = vr.load()
        except Exception as e:
            QtWidgets.QMessageBox.warning(self, "Load failed", str(e))
            return
        data, rect = self._prepare_image(da, coords)
        layer = OverlayLayer(self, f"{vr.path.name}:{vr.var}", data, rect)
        self.plot.addItem(layer.image_item)
        widget = OverlayLayerWidget(self, layer)
        widget.set_processing_manager(self.processing_manager)
        layer.set_widget(widget)
        self.layers.append(layer)
        self._insert_layer_widget(widget)
        self._update_hint()
        self.auto_view_range()
        ev.acceptProposedAction()

    # ---------- layer management ----------
    def _insert_layer_widget(self, widget: OverlayLayerWidget):
        stretch = self.layer_list_layout.itemAt(self.layer_list_layout.count() - 1)
        if stretch and stretch.spacerItem():
            self.layer_list_layout.insertWidget(self.layer_list_layout.count() - 1, widget)
        else:
            self.layer_list_layout.addWidget(widget)

    def remove_layer(self, layer: OverlayLayer):
        if layer in self.layers:
            self.layers.remove(layer)
        try:
            self.plot.removeItem(layer.image_item)
        except Exception:
            pass
        if layer.widget:
            w = layer.widget
            layer.widget = None
            w.setParent(None)
            w.deleteLater()
        self._update_hint()
        self.auto_view_range()

    def clear_layers(self):
        for layer in list(self.layers):
            self.remove_layer(layer)

    def set_processing_manager(self, manager: Optional[ProcessingManager]):
        self.processing_manager = manager
        for layer in self.layers:
            if layer.widget:
                layer.widget.set_processing_manager(manager)

    def auto_view_range(self):
        rects = []
        for layer in self.layers:
            if not layer.visible:
                continue
            rect = layer.get_display_rect()
            if rect is None or rect.isNull():
                continue
            rects.append(rect)
        if not rects:
            return
        union = rects[0]
        for r in rects[1:]:
            try:
                union = union.united(r)
            except Exception:
                pass
        try:
            self.plot.vb.setRange(rect=union, padding=0.0)
        except Exception:
            pass

    def _update_hint(self):
        self.lbl_hint.setVisible(not self.layers)

    # ---------- data prep ----------
    def _prepare_image(self, da, coords):
        Z = np.asarray(da.values, float)
        if "X" in coords and "Y" in coords:
            return self._resample_warped(coords["X"], coords["Y"], Z)
        if "x" in coords and "y" in coords:
            return self._resample_rectilinear(coords["x"], coords["y"], Z)
        Ny, Nx = Z.shape
        rect = self._rect_to_qrectf(0.0, float(Nx), 0.0, float(Ny))
        return np.asarray(Z, float), rect

    def _rect_to_qrectf(self, x0, x1, y0, y1):
        from PySide2.QtCore import QRectF
        return QRectF(float(x0), float(y0), float(x1 - x0), float(y1 - y0))

    def _resample_rectilinear(self, x1, y1, Z):
        x1 = np.asarray(x1, float)
        y1 = np.asarray(y1, float)
        Z = np.asarray(Z, float)
        Ny, Nx = Z.shape
        xs = np.argsort(x1)
        ys = np.argsort(y1)
        x_sorted = x1[xs]
        y_sorted = y1[ys]
        Zs = Z[np.ix_(ys, xs)]
        x_uni = np.linspace(x_sorted[0], x_sorted[-1], Nx)
        y_uni = np.linspace(y_sorted[0], y_sorted[-1], Ny)
        Zx = np.empty((Ny, Nx), float)
        for i in range(Ny):
            Zx[i, :] = np.interp(x_uni, x_sorted, Zs[i, :], left=np.nan, right=np.nan)
        Zu = np.empty((Ny, Nx), float)
        for j in range(Nx):
            col = Zx[:, j]
            m = np.isfinite(col)
            if m.sum() >= 2:
                Zu[:, j] = np.interp(y_uni, y_sorted[m], col[m], left=np.nan, right=np.nan)
            else:
                Zu[:, j] = np.nan
        rect = self._rect_to_qrectf(x_uni[0], x_uni[-1], y_uni[0], y_uni[-1])
        return Zu, rect

    def _resample_warped(self, X, Y, Z):
        try:
            from scipy.interpolate import griddata
        except Exception:
            rect = self._rect_to_qrectf(0.0, float(Z.shape[1]), 0.0, float(Z.shape[0]))
            return np.asarray(Z, float), rect
        X = np.asarray(X, float)
        Y = np.asarray(Y, float)
        Z = np.asarray(Z, float)
        Ny, Nx = Z.shape
        xmin, xmax = np.nanmin(X), np.nanmax(X)
        ymin, ymax = np.nanmin(Y), np.nanmax(Y)
        x_t = np.linspace(xmin, xmax, Nx)
        y_t = np.linspace(ymin, ymax, Ny)
        XX, YY = np.meshgrid(x_t, y_t)
        pts = np.column_stack([X.ravel(), Y.ravel()])
        vals = Z.ravel()
        Zu = griddata(pts, vals, (XX, YY), method="linear")
        if np.isnan(Zu).any():
            Zun = griddata(pts, vals, (XX, YY), method="nearest")
            mask = np.isnan(Zu)
            Zu[mask] = Zun[mask]
        rect = self._rect_to_qrectf(x_t[0], x_t[-1], y_t[0], y_t[-1])
        return np.asarray(Zu, float), rect


# ---------------------------------------------------------------------------
# Main window with tabs
# ---------------------------------------------------------------------------
class MainWindow(QtWidgets.QMainWindow):
    def __init__(self):
        super().__init__()
        self.setWindowTitle("Dataset Multi-Viewer")

        main = QtWidgets.QSplitter()
        self.setCentralWidget(main)

        self.processing_manager = ProcessingManager()

        left_splitter = QtWidgets.QSplitter(QtCore.Qt.Vertical)
        left_splitter.setChildrenCollapsible(False)
        left_splitter.setHandleWidth(8)
        self.datasets = DatasetsPane()
        left_splitter.addWidget(self.datasets)
        self.processing_dock = ProcessingDockWidget(self.processing_manager)
        self.processing_panel = ProcessingDockContainer("Processing Pipelines", self.processing_dock)
        left_splitter.addWidget(self.processing_panel)
        left_splitter.setStretchFactor(0, 1)
        left_splitter.setStretchFactor(1, 1)
        main.addWidget(left_splitter)

        QtCore.QTimer.singleShot(0, lambda: left_splitter.setSizes([1, 1]))

        self.tabs = QtWidgets.QTabWidget()
        main.addWidget(self.tabs)
        main.setStretchFactor(1, 1)

        self.tab_multiview = MultiViewGrid(self.processing_manager)
        self.tabs.addTab(self.tab_multiview, "MultiView")
        self.tab_sequential = SequentialView(self.processing_manager)
        self.tabs.addTab(self.tab_sequential, "Sequential View")
        self.tab_overlay = OverlayView(self.processing_manager)
        self.tabs.addTab(self.tab_overlay, "Overlay")
        self.tab_overlay.set_processing_manager(self.processing_manager)

        self.resize(1500, 900)


def main():
    app = QtWidgets.QApplication([])
    pg.setConfigOptions(imageAxisOrder='row-major')
    win = MainWindow(); win.show()
    app.exec_()


if __name__ == "__main__":
    main()<|MERGE_RESOLUTION|>--- conflicted
+++ resolved
@@ -10,7 +10,6 @@
 from functools import partial
 
 
-<<<<<<< HEAD
 from PySide2 import QtCore, QtWidgets, QtGui
 import pyqtgraph as pg
 try:
@@ -19,14 +18,12 @@
     gl = None
 
 from xr_plot_widget import CentralPlotWidget, ScientificAxisItem
-=======
 # Force pyqtgraph to use the same Qt binding as the rest of the application.
 os.environ.setdefault("PYQTGRAPH_QT_LIB", "PySide2")
 
 
 from xrdataviewer.app import main
 from xr_plot_widget import CentralPlotWidget
->>>>>>> 738ab261
 from xr_coords import guess_phys_coords
 from data_processing import (
     ParameterDefinition,
@@ -380,7 +377,6 @@
         ]
         self._roi_axis_index: int = 0
         self._roi_reducers = {
-<<<<<<< HEAD
             "mean": ("Mean", _nan_aware_reducer(lambda arr, axis=None: np.nanmean(arr, axis=axis))),
             "median": ("Median", _nan_aware_reducer(lambda arr, axis=None: np.nanmedian(arr, axis=axis))),
             "min": ("Minimum", _nan_aware_reducer(lambda arr, axis=None: np.nanmin(arr, axis=axis))),
@@ -392,14 +388,6 @@
                     lambda arr, axis=None: np.nanmax(arr, axis=axis) - np.nanmin(arr, axis=axis)
                 ),
             ),
-=======
-            "mean": ("Mean", lambda arr, axis: np.nanmean(arr, axis=axis)),
-            "median": ("Median", lambda arr, axis: np.nanmedian(arr, axis=axis)),
-            "min": ("Minimum", lambda arr, axis: np.nanmin(arr, axis=axis)),
-            "max": ("Maximum", lambda arr, axis: np.nanmax(arr, axis=axis)),
-            "std": ("Std. dev", lambda arr, axis: np.nanstd(arr, axis=axis)),
-            "ptp": ("Peak-to-peak", lambda arr, axis: np.nanmax(arr, axis=axis) - np.nanmin(arr, axis=axis)),
->>>>>>> 738ab261
         }
         self._roi_method_key: str = "mean"
 
@@ -1378,11 +1366,7 @@
 
         root = QtWidgets.QTreeWidgetItem([str(path)])
         root.setExpanded(True)
-<<<<<<< HEAD
         root.setData(0, QtCore.Qt.UserRole, DataSetRef(path).to_mime())
-=======
-        root.setData(0, QtCore.Qt.UserRole, DataSetRef(p).to_mime())
->>>>>>> 738ab261
         self.tree.addTopLevelItem(root)
 
         for var in ds.data_vars:
@@ -1404,10 +1388,6 @@
             ds.close()
         except Exception:
             pass
-<<<<<<< HEAD
-=======
-
->>>>>>> 738ab261
 
     def _open(self):
         path, _ = QtWidgets.QFileDialog.getOpenFileName(
@@ -4415,15 +4395,12 @@
             self.roi.setSize((rect_w, rect_h))
         finally:
             try:
-<<<<<<< HEAD
                 self.roi.blockSignals(False)
-=======
                 local_value = other.value_at(x, y) if hasattr(other, "value_at") else None
             except Exception:
                 local_value = None
             try:
                 other.show_crosshair(x, y, value=local_value, mirrored=True)
->>>>>>> 738ab261
             except Exception:
                 pass
         self._update_roi_slice_reference()
