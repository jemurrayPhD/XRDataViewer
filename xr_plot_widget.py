from __future__ import annotations

import math
<<<<<<< HEAD
=======
import html
import re
from dataclasses import dataclass, field
from typing import Any, Callable, Dict, List, Optional, Sequence, Tuple
>>>>>>> 738ab261

import numpy as np
from PySide2 import QtCore, QtWidgets, QtGui
import pyqtgraph as pg

FORCE_SOFT_RENDER = False
if FORCE_SOFT_RENDER:
    pg.setConfigOptions(useOpenGL=False, antialias=False)

<<<<<<< HEAD
=======

@dataclass
class LineStyleConfig:
    """Visual customization for 1D line plots."""

    color: QtGui.QColor = field(default_factory=lambda: QtGui.QColor("#4fc3f7"))
    opacity: float = 1.0
    width: float = 2.0
    pen_style: str = "solid"
    curve_mode: str = "linear"  # "linear", "smooth", "step"
    smooth_span: int = 3
    markers: bool = False
    marker_style: str = "o"
    marker_size: int = 7

    def normalized_opacity(self) -> float:
        return max(0.0, min(1.0, float(self.opacity)))

    def effective_color(self) -> QtGui.QColor:
        color = QtGui.QColor(self.color)
        if not color.isValid():
            color = QtGui.QColor("#4fc3f7")
        return color

    def smooth_window(self, length: int) -> int:
        length = int(max(1, length))
        if length < 3:
            return 3
        span = max(1, int(self.smooth_span))
        window = span * 2 + 1
        if window > length:
            window = length if length % 2 else max(3, length - 1)
        if window < 3:
            window = 3
        if window % 2 == 0:
            window += 1
        return window


def clone_line_style(style: Optional[LineStyleConfig]) -> LineStyleConfig:
    src = style or LineStyleConfig()
    return LineStyleConfig(
        color=src.effective_color(),
        opacity=src.opacity,
        width=src.width,
        pen_style=src.pen_style,
        curve_mode=src.curve_mode,
        smooth_span=src.smooth_span,
        markers=src.markers,
        marker_style=src.marker_style,
        marker_size=src.marker_size,
    )


@dataclass
class PlotAnnotationConfig:
    """Configuration describing plot annotations and aesthetics."""

    title: str = ""
    xlabel: str = ""
    ylabel: str = ""
    colorbar_label: str = ""
    font_family: str = ""
    title_size: int = 14
    axis_size: int = 12
    tick_size: int = 10
    colorbar_size: int = 12
    background: QtGui.QColor = field(default_factory=lambda: QtGui.QColor("#1b1b1b"))
    apply_to_all: bool = False
    legend_visible: bool = False
    legend_entries: List[str] = field(default_factory=list)
    legend_position: str = "top-right"


_LATEX_SYMBOLS = {
    "\\alpha": "α",
    "\\beta": "β",
    "\\gamma": "γ",
    "\\delta": "δ",
    "\\epsilon": "ϵ",
    "\\theta": "θ",
    "\\lambda": "λ",
    "\\mu": "μ",
    "\\nu": "ν",
    "\\pi": "π",
    "\\phi": "φ",
    "\\psi": "ψ",
    "\\omega": "ω",
    "\\times": "×",
    "\\cdot": "·",
    "\\pm": "±",
    "\\geq": "≥",
    "\\leq": "≤",
    "\\infty": "∞",
    "\\sqrt": "√",
    "\\degree": "°",
}


class _SafeFormatDict(dict):
    def __missing__(self, key):  # pragma: no cover - defensive
        return "{" + key + "}"


def _format_with_context(text: str, context: Optional[Dict[str, Any]]) -> str:
    if not text:
        return ""
    if not context:
        return text
    try:
        return str(text).format_map(_SafeFormatDict(context))
    except Exception:
        return str(text)


def _parse_basic_latex(text: str) -> str:
    """Convert a lightweight subset of LaTeX-like syntax to HTML."""

    if text is None:
        return ""

    def parse_segment(segment: str) -> str:
        i = 0
        out_parts: list[str] = []
        length = len(segment)
        while i < length:
            ch = segment[i]
            if ch == "\\":
                if i + 1 < length and segment[i + 1] == "\\":
                    out_parts.append("<br/>")
                    i += 2
                    continue
                if i + 1 < length and segment[i + 1] in ("n", "r"):
                    out_parts.append("<br/>")
                    i += 2
                    continue
                j = i + 1
                while j < length and segment[j].isalpha():
                    j += 1
                command = segment[i:j]
                replacement = _LATEX_SYMBOLS.get(command)
                if replacement is not None:
                    out_parts.append(replacement)
                    i = j
                    continue
                if j < length and segment[j] in "{}":
                    out_parts.append(html.escape(segment[j]))
                    i = j + 1
                    continue
                out_parts.append(html.escape(command.lstrip("\\")))
                i = j
                continue
            if ch in "^_":
                sup = ch == "^"
                i += 1
                if i < length and segment[i] == "{":
                    depth = 1
                    j = i + 1
                    while j < length and depth > 0:
                        if segment[j] == "{":
                            depth += 1
                        elif segment[j] == "}":
                            depth -= 1
                            if depth == 0:
                                break
                        j += 1
                    content = segment[i + 1:j] if j < length else segment[i + 1 :]
                    i = j + 1 if j < length else length
                elif i < length:
                    content = segment[i]
                    i += 1
                else:
                    content = ""
                parsed = parse_segment(content)
                tag = "sup" if sup else "sub"
                out_parts.append(f"<{tag}>{parsed}</{tag}>")
                continue
            if ch == "\n":
                out_parts.append("<br/>")
                i += 1
                continue
            out_parts.append(html.escape(ch))
            i += 1
        return "".join(out_parts)

    return parse_segment(str(text))


def latex_to_html(text: str, context: Optional[Dict[str, Any]] = None) -> str:
    """Public helper to convert a label with optional formatting context."""

    formatted = _format_with_context(text, context)
    return _parse_basic_latex(formatted)


def _ensure_qcolor(value: Any) -> QtGui.QColor:
    if isinstance(value, QtGui.QColor):
        return QtGui.QColor(value)
    if isinstance(value, QtGui.QBrush):
        return QtGui.QColor(value.color())
    if isinstance(value, str):
        return QtGui.QColor(value)
    color = QtGui.QColor()
    if isinstance(value, (tuple, list)) and len(value) >= 3:
        color.setRgb(int(value[0]), int(value[1]), int(value[2]))
    return color if color.isValid() else QtGui.QColor("#1b1b1b")


def _make_font(base: Optional[QtGui.QFont], family: str, size: int) -> QtGui.QFont:
    font = QtGui.QFont(base) if base is not None else QtGui.QFont()
    if family:
        font.setFamily(family)
    if size > 0:
        font.setPointSize(int(size))
    elif base is not None and base.pointSize() > 0:
        font.setPointSize(base.pointSize())
    return font


def plotitem_annotation_state(
    plot: pg.PlotItem,
    colorbar_label: Optional[QtWidgets.QLabel] = None,
) -> PlotAnnotationConfig:
    title = ""
    try:
        title = plot.titleLabel.text
    except Exception:
        title = ""
    stored = getattr(plot, "_annotation_sources", {})
    xlabel = ""
    ylabel = ""
    axis_font_family = ""
    axis_font_size = 12
    tick_font_size = 10
    bottom = plot.getAxis("bottom")
    if bottom is not None:
        try:
            xlabel = bottom.labelText
        except Exception:
            xlabel = ""
        label_item = getattr(bottom, "label", None)
        if label_item is not None:
            try:
                font = label_item.font()
            except Exception:
                font = None
            if font is not None:
                axis_font_family = font.family()
                if font.pointSize() > 0:
                    axis_font_size = font.pointSize()
        try:
            tick_font = bottom.tickFont
        except Exception:
            tick_font = None
        if tick_font is not None and tick_font.pointSize() > 0:
            tick_font_size = tick_font.pointSize()
    left = plot.getAxis("left")
    if left is not None:
        try:
            ylabel = left.labelText
        except Exception:
            ylabel = ""
        if not axis_font_family:
            label_item = getattr(left, "label", None)
            if label_item is not None:
                try:
                    font = label_item.font()
                except Exception:
                    font = None
                if font is not None:
                    axis_font_family = font.family()
                    if font.pointSize() > 0:
                        axis_font_size = font.pointSize()
        try:
            tick_font = left.tickFont
        except Exception:
            tick_font = None
        if tick_font is not None and tick_font.pointSize() > 0:
            tick_font_size = tick_font.pointSize()
    colorbar_text = ""
    colorbar_size = axis_font_size
    if colorbar_label is not None:
        try:
            colorbar_text = colorbar_label.text()
        except Exception:
            colorbar_text = ""
        try:
            cb_font = colorbar_label.font()
        except Exception:
            cb_font = None
        if cb_font is not None and cb_font.pointSize() > 0:
            colorbar_size = cb_font.pointSize()
    try:
        background_brush = plot.getBackgroundBrush()
    except Exception:
        background_brush = None
    config = PlotAnnotationConfig(
        title=str(stored.get("title", title) or ""),
        xlabel=str(stored.get("xlabel", xlabel) or ""),
        ylabel=str(stored.get("ylabel", ylabel) or ""),
        colorbar_label=str(stored.get("colorbar", colorbar_text) or ""),
        font_family=str(axis_font_family or ""),
        axis_size=int(axis_font_size),
        tick_size=int(tick_font_size),
        colorbar_size=int(colorbar_size),
    )
    config.background = _ensure_qcolor(background_brush)
    try:
        title_font = plot.titleLabel.item.font()
        if title_font.pointSize() > 0:
            config.title_size = int(title_font.pointSize())
        if title_font.family() and not config.font_family:
            config.font_family = title_font.family()
    except Exception:
        pass
    legend_config = getattr(plot, "_legend_config", None)
    if isinstance(legend_config, dict):
        config.legend_visible = bool(legend_config.get("visible"))
        entries = legend_config.get("entries")
        if isinstance(entries, (list, tuple)):
            config.legend_entries = [str(e) for e in entries]
        else:
            config.legend_entries = []
        position = legend_config.get("position")
        if isinstance(position, str):
            config.legend_position = position
    return config


def apply_plotitem_annotation(
    plot: pg.PlotItem,
    config: PlotAnnotationConfig,
    *,
    context: Optional[Dict[str, Any]] = None,
    colorbar_label: Optional[QtWidgets.QLabel] = None,
    background_widget: Optional[QtWidgets.QWidget] = None,
    legend_handler: Optional[Callable[[PlotAnnotationConfig], None]] = None,
):
    sources = getattr(plot, "_annotation_sources", {})
    if not isinstance(sources, dict):
        sources = {}
    sources.update(
        {
            "title": config.title,
            "xlabel": config.xlabel,
            "ylabel": config.ylabel,
            "colorbar": config.colorbar_label,
        }
    )
    setattr(plot, "_annotation_sources", sources)
    setattr(
        plot,
        "_legend_config",
        {
            "visible": bool(config.legend_visible),
            "entries": list(config.legend_entries or []),
            "position": str(config.legend_position or "top-right"),
        },
    )

    title_html = latex_to_html(config.title, context)
    xlabel_html = latex_to_html(config.xlabel, context)
    ylabel_html = latex_to_html(config.ylabel, context)
    colorbar_html = latex_to_html(config.colorbar_label, context)

    plot.setTitle(f"<span>{title_html}</span>" if title_html else "")
    try:
        title_item = plot.titleLabel.item
    except Exception:
        title_item = None
    if title_item is not None:
        title_item.setFont(_make_font(title_item.font(), config.font_family, config.title_size))

    for axis_name, html_text in (("bottom", xlabel_html), ("left", ylabel_html)):
        axis = plot.getAxis(axis_name)
        if axis is None:
            continue
        axis.setLabel(text=f"<span>{html_text}</span>" if html_text else "")
        label_item = getattr(axis, "label", None)
        if label_item is not None:
            try:
                current_font = label_item.font()
            except Exception:
                current_font = None
            label_item.setFont(_make_font(current_font, config.font_family, config.axis_size))
        tick_font = _make_font(None, config.font_family, config.tick_size)
        try:
            axis.setTickFont(tick_font)
        except Exception:
            pass

    if colorbar_label is not None:
        colorbar_label.setText(colorbar_html)
        colorbar_label.setVisible(bool(colorbar_html))
        colorbar_label.setAlignment(QtCore.Qt.AlignCenter)
        colorbar_label.setWordWrap(True)
        try:
            base_font = colorbar_label.font()
        except Exception:
            base_font = None
        colorbar_label.setFont(_make_font(base_font, config.font_family, config.colorbar_size))

    background = _ensure_qcolor(config.background)

    try:
        view_box = plot.getViewBox()
    except Exception:
        view_box = None

    if view_box is not None:
        try:
            view_box.setBackgroundColor(background)
        except Exception:
            try:
                view_box.setBackground(background)
            except Exception:
                pass

    if hasattr(plot, "setBackground"):
        try:
            plot.setBackground(background)
        except Exception:
            try:
                plot.getViewWidget().setBackground(background)
            except Exception:
                pass

    if background_widget is not None:
        try:
            if hasattr(background_widget, "setBackground"):
                background_widget.setBackground(background)
            elif hasattr(background_widget, "setBackgroundBrush"):
                background_widget.setBackgroundBrush(background)
            elif hasattr(background_widget, "setBackgroundBrush"):
                background_widget.setBackgroundBrush(background)
            elif hasattr(background_widget, "setBackgroundColor"):
                background_widget.setBackgroundColor(background)
            else:
                raise AttributeError
        except Exception:
            try:
                palette = background_widget.palette()
                palette.setColor(background_widget.backgroundRole(), background)
                background_widget.setPalette(palette)
            except Exception:
                background_widget.setStyleSheet(f"background-color: {background.name()};")

    if callable(legend_handler):
        try:
            legend_handler(config)
        except Exception:
            pass



>>>>>>> 738ab261
class ScientificAxisItem(pg.AxisItem):
    """Axis item that formats ticks with scientific notation and limited precision."""

    def __init__(self, orientation, *, significant_figures: int = 4, **kwargs):
        super().__init__(orientation=orientation, **kwargs)
        self._sig_figs = max(1, int(significant_figures))

    def tickStrings(self, values, scale, spacing):  # noqa: N802 (pyqtgraph API)
        formatted = []
        sci_precision = max(0, self._sig_figs - 1)
        for value in values:
            try:
                scaled = float(value) * float(scale)
            except Exception:
                formatted.append("")
                continue
            if not np.isfinite(scaled):
                formatted.append("")
                continue
            if abs(scaled) < 1e-15:
                formatted.append("0")
                continue
            abs_scaled = abs(scaled)
            use_scientific = abs_scaled >= 1e3 or (abs_scaled > 0 and abs_scaled < 1e-3)
            if use_scientific:
                formatted.append(
                    np.format_float_scientific(
                        scaled,
                        precision=sci_precision,
                        exp_digits=2,
                        trim="k",
                    )
                )
                continue
            digits = max(1, self._sig_figs)
            text = format(scaled, f".{digits}g")
            if "e" in text or "E" in text:
                try:
                    decimals = max(0, digits - int(math.floor(math.log10(abs_scaled))) - 1)
                except ValueError:
                    decimals = digits
                text = format(scaled, f".{decimals}f")
            if "." in text:
                text = text.rstrip("0").rstrip(".")
            formatted.append(text)
        return formatted


class MyHistogramLUT(pg.HistogramLUTItem):
    def __init__(self, *args, **kwargs):
        super().__init__(*args, **kwargs)
        QtCore.QTimer.singleShot(0, self._suppress_all_stops)

    def mouseDoubleClickEvent(self, ev):
        ev.ignore()

    def contextMenuEvent(self, ev):
        ev.ignore()

    def _suppress_all_stops(self):
        try:
            g = self.gradient
            if hasattr(g, "ticks"):
                for t in list(getattr(g, "ticks", [])):
                    try:
                        getattr(t, "item", t).setVisible(False)
                    except Exception:
                        try:
                            t.setVisible(False)
                        except Exception:
                            pass
            if hasattr(g, "listTicks"):
                try:
                    for _, _, tick in g.listTicks():
                        try:
                            getattr(tick, "item", tick).setVisible(False)
                        except Exception:
                            try:
                                tick.setVisible(False)
                            except Exception:
                                pass
                except Exception:
                    pass
            try:
                for ch in g.childItems():
                    br = ch.boundingRect()
                    if br.width() < 15 and br.height() < 15:
                        ch.setVisible(False)
            except Exception:
                pass
        except Exception:
            pass

    def rehide_stops(self):
        QtCore.QTimer.singleShot(0, self._suppress_all_stops)

class CentralPlotWidget(QtWidgets.QWidget):
    sigInfoMessage = QtCore.Signal(str)
    sigLevelsChanged = QtCore.Signal(tuple)
    sigViewChanged = QtCore.Signal(tuple, tuple)
    sigLocalCrosshairToggled = QtCore.Signal(bool)
    sigCursorMoved = QtCore.Signal(object, float, float, object, bool, str)

    def __init__(self, parent=None):
        super().__init__(parent)
        self.glw = pg.GraphicsLayoutWidget()
        axis_items = {
            "bottom": ScientificAxisItem("bottom"),
            "left": ScientificAxisItem("left"),
        }
        self.plot = self.glw.addPlot(row=0, col=0, axisItems=axis_items)
<<<<<<< HEAD
        self.plot.invertY(True)
=======
        self.plot.invertY(False)
>>>>>>> 738ab261
        self.plot.setMenuEnabled(False)
        self.plot.setLabel("left", "Y")
        self.plot.setLabel("bottom", "X")
        self.img_item = pg.ImageItem()
        self.plot.addItem(self.img_item)
        self._line_item = pg.PlotDataItem()
        self._line_item.setVisible(False)
        self.plot.addItem(self._line_item)
        self.lut = MyHistogramLUT()
        self.lut.setImageItem(self.img_item)

        self._hist_container = None
        self._block_levels_emit = False
        self._block_view_emit = False
        self._last_data = None
        self._last_rect = None
        self._line_x: Optional[np.ndarray] = None
        self._line_y: Optional[np.ndarray] = None
        self._mode: str = "image"
        self._line_style = LineStyleConfig()

        self._legend_item: Optional[pg.LegendItem] = None
        self._legend_sources: List[Tuple[pg.GraphicsObject, str]] = []

        self._histogram_menu_getter = None
        self._histogram_menu_setter = None
        self._histogram_menu_enabled_getter = None

        lay = QtWidgets.QHBoxLayout(self); lay.setContentsMargins(0,0,0,0); lay.addWidget(self.glw)
        try:
            cmap = pg.colormap.get("viridis"); self.lut.gradient.setColorMap(cmap)
        except Exception: pass

        try:
            self.lut.gradient.sigGradientChanged.connect(lambda *_: self.lut.rehide_stops())
        except Exception:
            pass
        try:
            self.lut.sigLevelsChanged.connect(self._on_levels_changed)
        except Exception:
            pass
        try:
            self.plot.vb.sigRangeChanged.connect(self._on_viewbox_range_changed)
        except Exception:
            pass
        try:
            self.lut.rehide_stops()
        except Exception:
            pass

        # annotation helpers
        self._colorbar_label_widget: Optional[QtWidgets.QLabel] = None
        self._background_color = QtGui.QColor()
        try:
            brush = self.plot.getBackgroundBrush()
            if isinstance(brush, QtGui.QBrush):
                self._background_color = brush.color()
        except Exception:
            self._background_color = QtGui.QColor("#1b1b1b")

        # sample grid items (on main plot)
        self._grid_items = []

        # crosshair overlay
        cross_pen = pg.mkPen((255, 230, 150, 200), width=1)
        mirror_pen = pg.mkPen((120, 210, 255, 200), width=1)
        self._crosshair_pen = cross_pen
        self._crosshair_pen_mirror = mirror_pen
        self._crosshair_v = pg.InfiniteLine(angle=90, movable=False, pen=cross_pen)
        self._crosshair_h = pg.InfiniteLine(angle=0, movable=False, pen=cross_pen)
        self._crosshair_label = pg.TextItem(color=(255, 255, 220), anchor=(0.0, 1.0))
        for it in (self._crosshair_v, self._crosshair_h):
            self.plot.addItem(it, ignoreBounds=True)
            it.setVisible(False)
        self.plot.addItem(self._crosshair_label, ignoreBounds=True)
        self._crosshair_label.setVisible(False)
        self._crosshair_is_mirrored = False
        self._local_crosshair_enabled = False
        self._local_crosshair_visible = False
        self._last_local_crosshair = None

        try:
            self.plot.scene().sigMouseMoved.connect(self._on_scene_mouse_moved)
        except Exception:
            pass
        try:
            self.plot.scene().sigMouseClicked.connect(self._on_scene_mouse_clicked)
        except Exception:
            pass

    # ---------- annotation helpers ----------
    def annotation_defaults(self) -> PlotAnnotationConfig:
        config = plotitem_annotation_state(self.plot, self._colorbar_label_widget)
        if self._background_color.isValid():
            config.background = QtGui.QColor(self._background_color)
        return config

    def apply_annotation(
        self,
        config: PlotAnnotationConfig,
        *,
        context: Optional[Dict[str, Any]] = None,
    ) -> None:
        apply_plotitem_annotation(
            self.plot,
            config,
            context=context,
            colorbar_label=self._colorbar_label_widget,
            background_widget=self.glw,
            legend_handler=self._apply_legend,
        )
        self._background_color = _ensure_qcolor(config.background)

    def set_colorbar_label(self, text: str, context: Optional[Dict[str, Any]] = None):
        if self._colorbar_label_widget is None:
            return
        html_text = latex_to_html(text, context)
        self._colorbar_label_widget.setText(html_text)
        self._colorbar_label_widget.setVisible(bool(html_text))

    def set_legend_sources(self, items: Sequence[Tuple[object, str]]):
        processed: List[Tuple[object, str]] = []
        for obj, label in items:
            if obj is None:
                continue
            processed.append((obj, str(label)))
        self._legend_sources = processed

    def _ensure_legend(self) -> pg.LegendItem:
        if self._legend_item is None:
            legend = pg.LegendItem(offset=(10, 10))
            legend.setParentItem(self.plot.graphicsItem())
            self._legend_item = legend
        return self._legend_item

    def _apply_legend(self, config: PlotAnnotationConfig):
        if not config.legend_visible or not self._legend_sources:
            if self._legend_item is not None:
                try:
                    self._legend_item.hide()
                except Exception:
                    pass
            return
        legend = self._ensure_legend()
        try:
            legend.clear()
        except Exception:
            pass
        entries = list(config.legend_entries or [])
        if not entries:
            entries = [label for _, label in self._legend_sources]
        for idx, (item, default_label) in enumerate(self._legend_sources):
            label = entries[idx] if idx < len(entries) else default_label
            try:
                if hasattr(item, "setName"):
                    item.setName(label)
            except Exception:
                pass
            try:
                legend.addItem(item, label)
            except Exception:
                proxy = pg.PlotDataItem([0], [0])
                proxy.setPen(pg.mkPen((200, 200, 200)))
                legend.addItem(proxy, label)
        anchor_map = {
            "top-left": ((0, 0), (0, 0)),
            "top-right": ((1, 0), (1, 0)),
            "bottom-left": ((0, 1), (0, 1)),
            "bottom-right": ((1, 1), (1, 1)),
        }
        pos = anchor_map.get(config.legend_position, anchor_map["top-right"])
        try:
            legend.anchor(pos[0], pos[1])
        except Exception:
            pass
        try:
            legend.show()
        except Exception:
            pass

    # ---------- public API ----------
    def set_labels(self, xlabel: str = "X", ylabel: str = "Y"):
        self.plot.setLabel("bottom", xlabel); self.plot.setLabel("left", ylabel)

    def get_levels(self):
        try: return self.lut.getLevels()
        except Exception: return (0.0, 1.0)

    def set_levels(self, lo, hi):
        self._block_levels_emit = True
        try:
            self.lut.setLevels(float(lo), float(hi))
        except Exception:
            pass
        finally:
            self._block_levels_emit = False

    def get_view_range(self):
        try: xr, yr = self.plot.vb.viewRange(); return (tuple(xr), tuple(yr))
        except Exception: return ((0,1),(0,1))

    def set_view_range(self, xr=None, yr=None):
        self._block_view_emit = True
        try:
            if xr is not None: self.plot.vb.setXRange(float(xr[0]), float(xr[1]), padding=0.0)
            if yr is not None: self.plot.vb.setYRange(float(yr[0]), float(yr[1]), padding=0.0)
        except Exception:
            pass
        finally:
            self._block_view_emit = False

    def autoscale_levels(self):
        img = getattr(self.img_item, 'image', None)
        if img is None:
            return
        try:
            data = np.asarray(img, float)
            finite = np.isfinite(data)
            if not finite.any():
                return
            lo = float(data[finite].min())
            hi = float(data[finite].max())
            if lo == hi:
                hi = lo + 1.0
            self.set_levels(lo, hi)
        except Exception:
            pass

    def auto_view_range(self):
        try:
            rect = self.img_item.mapRectToParent(self.img_item.boundingRect())
        except Exception:
            rect = None
        if not rect or rect.isNull():
            return
        try:
            self.plot.vb.setRange(rect=rect, padding=0.0)
        except Exception:
            pass

    def histogram_widget(self):
        if getattr(self, "lut", None) is None:
            return None
        if getattr(self, "_hist_container", None) is None:
            try:
                container = QtWidgets.QWidget()
                container.setObjectName("HistogramContainer")
                layout = QtWidgets.QVBoxLayout(container)
                layout.setContentsMargins(0, 0, 0, 0)
                layout.setSpacing(4)
                label = QtWidgets.QLabel("")
                label.setAlignment(QtCore.Qt.AlignCenter)
                label.setWordWrap(True)
                label.setVisible(False)
                layout.addWidget(label, 0)
                glw = pg.GraphicsLayoutWidget()
                glw.addItem(self.lut, row=0, col=0)
                glw.setObjectName("HistogramLUTContainer")
                glw.setSizePolicy(
                    QtWidgets.QSizePolicy(QtWidgets.QSizePolicy.Preferred, QtWidgets.QSizePolicy.Expanding)
                )
                layout.addWidget(glw, 1)
                self._colorbar_label_widget = label
                self._hist_container = container
            except Exception:
                self._hist_container = None
        return self._hist_container

    def _on_levels_changed(self, *_):
        try:
            self.lut.rehide_stops()
        except Exception:
            pass
        if self._block_levels_emit:
            return
        try:
            self.sigLevelsChanged.emit(self.get_levels())
        except Exception:
            pass

    def _on_viewbox_range_changed(self, *_args):
        if self._block_view_emit:
            return
        try:
            xr, yr = self.get_view_range()
            self.sigViewChanged.emit(xr, yr)
        except Exception:
            pass

    # ---------- data display ----------
    def image_item(self) -> pg.ImageItem:
        return self.img_item

    def line_item(self) -> pg.PlotDataItem:
        return self._line_item

    def set_image(self, Z: np.ndarray, autorange: bool = True, rect=None):
        Z = np.asarray(Z, float, order="C")
        self.img_item.setImage(Z, autoLevels=autorange)
        try:
            from PySide2.QtCore import QRectF
            if rect is None:
                Ny, Nx = Z.shape
                rect = QRectF(0.0, 0.0, float(Nx), float(Ny))
            self.img_item.setRect(rect)
        except Exception:
            rect = None
        self._last_data = np.asarray(Z, float)
        try:
            self._last_rect = rect
        except Exception:
            self._last_rect = None
        self._line_x = None
        self._line_y = None
        self._mode = "image"
        try:
            self.img_item.setVisible(True)
            self._line_item.setVisible(False)
        except Exception:
            pass
        container = self.histogram_widget()
        if container is not None:
            container.setVisible(True)
        try:
            self.lut.setVisible(True)
        except Exception:
            pass
        if autorange:
            try:
                self.plot.enableAutoRange(x=True, y=True)
            except Exception:
                pass

    def set_rectilinear(self, x1: np.ndarray, y1: np.ndarray, Z: np.ndarray, autorange: bool = True):
        Zu, xr = self._resample_rectilinear(x1, y1, Z, return_rect=True)
        self.set_image(Zu, autorange, rect=xr)

    def set_warped(self, X: np.ndarray, Y: np.ndarray, Z: np.ndarray, autorange: bool = True):
        Zu, xr = self._resample_warped(X, Y, Z, return_rect=True)
        self.set_image(Zu, autorange, rect=xr)

    def set_line(self, x: np.ndarray, y: np.ndarray, autorange: bool = True):
        xs = np.asarray(x, float)
        ys = np.asarray(y, float)
        if xs.ndim != 1:
            xs = xs.ravel()
        if ys.ndim != 1:
            ys = ys.ravel()
        if xs.size == 0 and ys.size:
            xs = np.arange(ys.size, dtype=float)
        if ys.size != xs.size:
            if ys.size == 0:
                xs = np.array([], dtype=float)
            else:
                xs = np.linspace(0.0, float(ys.size - 1), ys.size)
        self._line_x = xs.astype(float, copy=False)
        self._line_y = ys.astype(float, copy=False)
        self._last_data = np.array(self._line_y, copy=True)
        self._last_rect = None
        self._mode = "line"
        self._render_line_data(autorange=autorange)

    def line_style(self) -> LineStyleConfig:
        return clone_line_style(self._line_style)

    def set_line_style(self, style: LineStyleConfig, *, refresh: bool = True):
        self._line_style = clone_line_style(style)
        if refresh and self._mode == "line":
            self._render_line_data(autorange=False)

    def _render_line_data(self, *, autorange: bool):
        if self._line_x is None or self._line_y is None:
            return
        style = self._line_style or LineStyleConfig()
        xs = np.asarray(self._line_x, float)
        ys = np.asarray(self._line_y, float)
        x_plot = xs
        y_plot = ys
        step_mode = style.curve_mode == "step"
        if style.curve_mode == "smooth" and ys.size >= 3:
            try:
                window = style.smooth_window(ys.size)
                y_plot = pg.functions.smooth(ys, window=window)
            except Exception:
                y_plot = ys

        color = style.effective_color()
        color.setAlphaF(style.normalized_opacity())
        width = max(0.1, float(style.width))
        pen = pg.mkPen(color, width=width)
        try:
            pen_style = {
                "solid": QtCore.Qt.SolidLine,
                "dashed": QtCore.Qt.DashLine,
                "dotted": QtCore.Qt.DotLine,
                "dashdot": QtCore.Qt.DashDotLine,
            }.get(style.pen_style, QtCore.Qt.SolidLine)
            pen.setStyle(pen_style)
        except Exception:
            pass

        kwargs: Dict[str, object] = {}
        if step_mode:
            kwargs["stepMode"] = True
            x_plot = self._step_edges(xs)

        symbol = None
        marker_pen: Optional[QtGui.QPen] = None
        marker_brush: Optional[QtGui.QBrush] = None
        marker_size: Optional[int] = None
        if style.markers and not step_mode:
            symbol_map = {
                "o": "o",
                "s": "s",
                "t": "t",
                "d": "d",
                "+": "+",
                "x": "x",
            }
            symbol = symbol_map.get(style.marker_style, "o")
            marker_color = QtGui.QColor(color)
            marker_pen = QtGui.QPen(marker_color)
            marker_pen.setWidthF(max(1.0, width * 0.75))
            marker_brush = QtGui.QBrush(marker_color)
            marker_size = max(1, int(style.marker_size))

        try:
            self._line_item.setData(x_plot, y_plot, pen=pen, **kwargs)
            if style.markers and symbol is not None:
                try:
                    self._line_item.setSymbol(symbol)
                    if marker_brush is not None:
                        self._line_item.setSymbolBrush(marker_brush)
                    if marker_pen is not None:
                        self._line_item.setSymbolPen(marker_pen)
                    if marker_size is not None:
                        self._line_item.setSymbolSize(marker_size)
                except Exception:
                    pass
            else:
                try:
                    self._line_item.setSymbol(None)
                    self._line_item.setSymbolBrush(QtGui.QBrush(QtCore.Qt.NoBrush))
                    self._line_item.setSymbolPen(QtGui.QPen(QtCore.Qt.NoPen))
                except Exception:
                    pass
            self._line_item.setVisible(True)
            self.img_item.setVisible(False)
        except Exception:
            pass

        container = self.histogram_widget()
        if container is not None:
            container.setVisible(False)
        try:
            self.lut.setVisible(False)
        except Exception:
            pass
        if autorange:
            try:
                self.plot.enableAutoRange(x=True, y=True)
            except Exception:
                pass

    def _step_edges(self, xs: np.ndarray) -> np.ndarray:
        xs = np.asarray(xs, float)
        n = xs.size
        if n == 0:
            return xs
        if n == 1:
            x0 = float(xs[0])
            return np.array([x0 - 0.5, x0 + 0.5], dtype=float)

        diffs = np.diff(xs)
        if np.all(diffs > 0):
            edges = np.empty(n + 1, dtype=float)
            edges[1:-1] = xs[:-1] + diffs / 2.0
            edges[0] = xs[0] - diffs[0] / 2.0
            edges[-1] = xs[-1] + diffs[-1] / 2.0
            return edges

        # Fallback for unsorted or repeated x values: pad with duplicates.
        edges = np.empty(n + 1, dtype=float)
        edges[:-1] = xs
        edges[-1] = xs[-1]
        return edges

    # ---------- sample grid overlay on main plot ----------
    def show_sample_grid(self, show: bool, *, x1=None, y1=None, X=None, Y=None, step: int = 10):
        """Draw a subsampled grid on the main plot (not the histogram)."""
        self._clear_grid()
        if not show:
            return
        pen = pg.mkPen((200, 200, 200, 160), width=1)
        items = []
        if X is not None and Y is not None:
            X = np.asarray(X, float); Y = np.asarray(Y, float)
            Ny, Nx = X.shape
            sj = max(1, int(step))
            # vertical (constant column)
            for j in range(0, Nx, sj):
                it = pg.PlotDataItem(X[:, j], Y[:, j], pen=pen); self.plot.addItem(it); items.append(it)
            # horizontal (constant row)
            for i in range(0, Ny, sj):
                it = pg.PlotDataItem(X[i, :], Y[i, :], pen=pen); self.plot.addItem(it); items.append(it)
        elif x1 is not None and y1 is not None:
            x1 = np.asarray(x1, float); y1 = np.asarray(y1, float)
            Ny = y1.size; Nx = x1.size; sj = max(1, int(step))
            for j in range(0, Nx, sj):
                it = pg.PlotDataItem(np.full(Ny, x1[j]), y1, pen=pen); self.plot.addItem(it); items.append(it)
            for i in range(0, Ny, sj):
                it = pg.PlotDataItem(x1, np.full(Nx, y1[i]), pen=pen); self.plot.addItem(it); items.append(it)
        self._grid_items = items

    def _clear_grid(self):
        for it in self._grid_items:
            try: self.plot.removeItem(it)
            except Exception: pass
        self._grid_items = []

    def show_crosshair(self, x: float, y: float, value=None, *, mirrored: bool = False, label: str | None = None):
        try:
            self._crosshair_v.setPen(self._crosshair_pen_mirror if mirrored else self._crosshair_pen)
            self._crosshair_h.setPen(self._crosshair_pen_mirror if mirrored else self._crosshair_pen)
            self._crosshair_v.setPos(float(x))
            self._crosshair_h.setPos(float(y))
        except Exception:
            return
        if label is None:
            label = self._format_crosshair_text(x, y, value)
        if mirrored:
            self._crosshair_label.setColor((185, 235, 255))
            self._crosshair_label.setAnchor((1.0, 0.0))
            self._crosshair_label.setPos(float(x), float(y))
        else:
            self._crosshair_label.setColor((255, 255, 220))
            self._crosshair_label.setAnchor((0.0, 1.0))
            self._crosshair_label.setPos(float(x), float(y))
        self._crosshair_label.setText(label)
        self._crosshair_is_mirrored = bool(mirrored)
        self._crosshair_v.setVisible(True)
        self._crosshair_h.setVisible(True)
        self._crosshair_label.setVisible(True)
        self._local_crosshair_visible = not mirrored

    def hide_crosshair(self):
        for it in (self._crosshair_v, self._crosshair_h):
            try:
                it.setVisible(False)
            except Exception:
                pass
        try:
            self._crosshair_label.setVisible(False)
        except Exception:
            pass
        self._crosshair_is_mirrored = False
        self._local_crosshair_visible = False

    def clear_mirrored_crosshair(self):
        if self._crosshair_is_mirrored:
            self.hide_crosshair()

    def _format_crosshair_text(self, x, y, value):
        def fmt(val):
            if val is None:
                return "—"
            try:
                if isinstance(val, (float, int, np.floating, np.integer)):
                    if np.isnan(val):
                        return "nan"
                    return f"{float(val):.4g}"
            except Exception:
                pass
            return str(val)
        return f"x={fmt(x)}\ny={fmt(y)}\nvalue={fmt(value)}"

    def _value_at(self, x: float, y: float):
        if self._mode == "line":
            xs = self._line_x
            ys = self._line_y
            if xs is None or ys is None or xs.size == 0:
                return None
            try:
                diffs = np.abs(xs - float(x))
            except Exception:
                return None
            try:
                idx = int(np.nanargmin(diffs))
            except Exception:
                idx = 0
            idx = max(0, min(idx, ys.size - 1))
            try:
                return float(ys[idx])
            except Exception:
                return ys[idx]

        data = self._last_data
        rect = self._last_rect
        if data is None or rect is None:
            return None
        try:
            x0 = float(rect.left())
            y0 = float(rect.top())
            w = float(rect.width())
            h = float(rect.height())
        except Exception:
            return None
        if w == 0 or h == 0:
            return None
        Ny, Nx = data.shape
        fx = (x - x0) / w * Nx
        fy = (y - y0) / h * Ny
        if fx < 0 or fx >= Nx or fy < 0 or fy >= Ny:
            return None
        try:
            ix = int(np.clip(np.floor(fx + 0.5), 0, Nx - 1))
            iy = int(np.clip(np.floor(fy + 0.5), 0, Ny - 1))
            return data[iy, ix]
        except Exception:
            return None

    def value_at(self, x: float, y: float):
        """Return the value currently displayed at the given coordinates."""
        return self._value_at(x, y)

    def _set_last_local_crosshair(self, x: float, y: float, value, label: str | None):
        self._last_local_crosshair = (x, y, value, label)

    def set_local_crosshair_enabled(self, enabled: bool):
        enabled = bool(enabled)
        if self._local_crosshair_enabled == enabled:
            return
        self._local_crosshair_enabled = enabled
        self._update_local_crosshair()
        try:
            self.sigLocalCrosshairToggled.emit(self._local_crosshair_enabled)
        except Exception:
            pass

    def _update_local_crosshair(self):
        if self._local_crosshair_enabled and self._last_local_crosshair:
            x, y, value, label = self._last_local_crosshair
            self.show_crosshair(x, y, value, mirrored=False, label=label)
        elif self._local_crosshair_visible:
            self.hide_crosshair()

    def _on_scene_mouse_moved(self, pos):
        try:
            scene_rect = self.plot.sceneBoundingRect()
        except Exception:
            scene_rect = None
        inside = bool(scene_rect and scene_rect.contains(pos))
        if not inside:
            self._last_local_crosshair = None
            self._update_local_crosshair()
            try:
                self.sigCursorMoved.emit(self, float("nan"), float("nan"), None, False, "")
            except Exception:
                pass
            return
        try:
            mouse_point = self.plot.vb.mapSceneToView(pos)
        except Exception:
            return
        x = float(mouse_point.x())
        y = float(mouse_point.y())
        value = self._value_at(x, y)
        label = self._format_crosshair_text(x, y, value)
        self._set_last_local_crosshair(x, y, value, label)
        self._update_local_crosshair()
        try:
            self.sigCursorMoved.emit(self, x, y, value, True, label)
        except Exception:
            pass

    def _on_scene_mouse_clicked(self, event):
        try:
            button = event.button()
        except Exception:
            return
        if button != QtCore.Qt.RightButton:
            return
        try:
            scene_pos = event.scenePos()
        except Exception:
            scene_pos = None
        if scene_pos is None:
            return
        try:
            scene_rect = self.plot.sceneBoundingRect()
        except Exception:
            scene_rect = None
        if not (scene_rect and scene_rect.contains(scene_pos)):
            return
        event.accept()
        try:
            view_point = self.plot.vb.mapSceneToView(scene_pos)
        except Exception:
            view_point = None
        if view_point is not None:
            x = float(view_point.x())
            y = float(view_point.y())
            value = self._value_at(x, y)
            label = self._format_crosshair_text(x, y, value)
            self._set_last_local_crosshair(x, y, value, label)
            if self._local_crosshair_enabled:
                self._update_local_crosshair()
        menu = QtWidgets.QMenu()
        act_crosshair = menu.addAction("Show crosshair")
        act_crosshair.setCheckable(True)
        act_crosshair.setChecked(self._local_crosshair_enabled)
        act_crosshair.toggled.connect(self.set_local_crosshair_enabled)

        if self._histogram_menu_getter and self._histogram_menu_setter:
            menu.addSeparator()
            act_hist = menu.addAction("Show histogram")
            act_hist.setCheckable(True)
            try:
                act_hist.setChecked(bool(self._histogram_menu_getter()))
            except Exception:
                act_hist.setChecked(True)
            if self._histogram_menu_enabled_getter is not None:
                try:
                    act_hist.setEnabled(bool(self._histogram_menu_enabled_getter()))
                except Exception:
                    pass
            act_hist.toggled.connect(self._histogram_menu_setter)
        try:
            screen_pos = event.screenPos()
        except Exception:
            screen_pos = None
        if screen_pos is not None:
            try:
                point = QtCore.QPoint(int(screen_pos.x()), int(screen_pos.y()))
            except Exception:
                point = QtGui.QCursor.pos()
        else:
            point = QtGui.QCursor.pos()
        menu.exec_(point)

    def configure_histogram_toggle(self, *, getter=None, setter=None, enabled_getter=None):
        self._histogram_menu_getter = getter
        self._histogram_menu_setter = setter
        self._histogram_menu_enabled_getter = enabled_getter

    def local_crosshair_enabled(self) -> bool:
        return bool(self._local_crosshair_enabled)

    # ---------- resampling helpers ----------
    def _rect_to_qrectf(self, x0, x1, y0, y1):
        from PySide2.QtCore import QRectF; return QRectF(float(x0), float(y0), float(x1 - x0), float(y1 - y0))

    def _resample_rectilinear(self, x1, y1, Z, return_rect=False):
        x1 = np.asarray(x1, float); y1 = np.asarray(y1, float); Z = np.asarray(Z, float)
        Ny, Nx = Z.shape
        xs = np.argsort(x1); ys = np.argsort(y1)
        x_sorted = x1[xs]; y_sorted = y1[ys]; Zs = Z[np.ix_(ys, xs)]
        x_uni = np.linspace(x_sorted[0], x_sorted[-1], Nx); y_uni = np.linspace(y_sorted[0], y_sorted[-1], Ny)
        Zx = np.empty((Ny, Nx), float)
        for i in range(Ny): Zx[i, :] = np.interp(x_uni, x_sorted, Zs[i, :], left=np.nan, right=np.nan)
        Zu = np.empty((Ny, Nx), float)
        for j in range(Nx):
            col = Zx[:, j]; m = np.isfinite(col)
            Zu[:, j] = np.interp(y_uni, y_sorted[m], col[m], left=np.nan, right=np.nan) if m.sum() >= 2 else np.nan
        rect = self._rect_to_qrectf(x_uni[0], x_uni[-1], y_uni[0], y_uni[-1])
        return (Zu, rect) if return_rect else Zu

    def _resample_warped(self, X, Y, Z, return_rect=False):
        try: from scipy.interpolate import griddata
        except Exception:
            rect = self._rect_to_qrectf(0, Z.shape[1], 0, Z.shape[0])
            return (np.asarray(Z, float), rect) if return_rect else np.asarray(Z, float)
        X = np.asarray(X, float); Y = np.asarray(Y, float); Z = np.asarray(Z, float)
        Ny, Nx = Z.shape
        xmin, xmax = np.nanmin(X), np.nanmax(X); ymin, ymax = np.nanmin(Y), np.nanmax(Y)
        x_t = np.linspace(xmin, xmax, Nx); y_t = np.linspace(ymin, ymax, Ny)
        XX, YY = np.meshgrid(x_t, y_t)
        pts = np.column_stack([X.ravel(), Y.ravel()]); vals = Z.ravel()
        Zu = griddata(pts, vals, (XX, YY), method="linear")
        if np.isnan(Zu).any():
            Zun = griddata(pts, vals, (XX, YY), method="nearest"); mask = np.isnan(Zu); Zu[mask] = Zun[mask]
        rect = self._rect_to_qrectf(x_t[0], x_t[-1], y_t[0], y_t[-1])
        return (np.asarray(Zu, float), rect) if return_rect else np.asarray(Zu, float)
<|MERGE_RESOLUTION|>--- conflicted
+++ resolved
@@ -1,13 +1,10 @@
 from __future__ import annotations
 
 import math
-<<<<<<< HEAD
-=======
 import html
 import re
 from dataclasses import dataclass, field
 from typing import Any, Callable, Dict, List, Optional, Sequence, Tuple
->>>>>>> 738ab261
 
 import numpy as np
 from PySide2 import QtCore, QtWidgets, QtGui
@@ -17,8 +14,6 @@
 if FORCE_SOFT_RENDER:
     pg.setConfigOptions(useOpenGL=False, antialias=False)
 
-<<<<<<< HEAD
-=======
 
 @dataclass
 class LineStyleConfig:
@@ -474,7 +469,6 @@
 
 
 
->>>>>>> 738ab261
 class ScientificAxisItem(pg.AxisItem):
     """Axis item that formats ticks with scientific notation and limited precision."""
 
@@ -586,11 +580,7 @@
             "left": ScientificAxisItem("left"),
         }
         self.plot = self.glw.addPlot(row=0, col=0, axisItems=axis_items)
-<<<<<<< HEAD
         self.plot.invertY(True)
-=======
-        self.plot.invertY(False)
->>>>>>> 738ab261
         self.plot.setMenuEnabled(False)
         self.plot.setLabel("left", "Y")
         self.plot.setLabel("bottom", "X")
