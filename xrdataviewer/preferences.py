from __future__ import annotations

import copy
import json
import os
from pathlib import Path
from typing import Dict, List, Optional

import pyqtgraph as pg
from PySide2 import QtCore, QtWidgets

from .appearance import (
    ACCENT_OPTIONS,
    BACKGROUND_OPTIONS,
    BUTTON_SHAPE_OPTIONS,
    BUILTIN_PROFILES,
    FONT_OPTIONS,
    default_appearance,
    sanitize_appearance,
    sanitize_profile_values,
)
from .colormaps import register_scientific_colormaps, scientific_colormap_names
from .utils import default_documents_directory


class PreferencesManager(QtCore.QObject):
    changed = QtCore.Signal(dict)

    def __init__(self):
        super().__init__()
        self._data = self._default_prefs()

    def _default_prefs(self) -> Dict[str, object]:
        return {
            "general": {
                "autoscale_on_load": True,
                "default_layout_label": "",
                "value_precision": 6,
            },
            "colormaps": {
                "default": "viridis",
                "variables": {},
            },
            "misc": {
                "default_export_dir": "",
            },
            "interactive": {
                "jupyter_root_dir": str(default_documents_directory()),
            },
            "appearance": default_appearance(),
        }

    def data(self) -> Dict[str, object]:
        return copy.deepcopy(self._data)

    def update(self, data: Dict[str, object]):
        normalized = self._default_prefs()
        general = data.get("general", {}) if isinstance(data, dict) else {}
        if isinstance(general, dict):
            normalized["general"].update(general)
            digits = general.get("value_precision")
            try:
                digits = int(digits)
            except Exception:
                digits = normalized["general"].get("value_precision", 6)
            digits = max(0, min(8, digits))
            normalized["general"]["value_precision"] = digits
        colormaps = data.get("colormaps", {}) if isinstance(data, dict) else {}
        if isinstance(colormaps, dict):
            normalized["colormaps"].update({k: v for k, v in colormaps.items() if k in ("default", "variables")})
            variables = (
                colormaps.get("variables", {})
                if isinstance(colormaps.get("variables"), dict)
                else {}
            )
            normalized["colormaps"]["variables"] = {
                str(var): str(cmap)
                for var, cmap in variables.items()
                if str(var).strip() and str(cmap).strip()
            }
        misc = data.get("misc", {}) if isinstance(data, dict) else {}
        if isinstance(misc, dict):
            normalized["misc"].update(misc)
        interactive = data.get("interactive", {}) if isinstance(data, dict) else {}
        if isinstance(interactive, dict):
            root = str(interactive.get("jupyter_root_dir", "")).strip()
            if root:
                expanded = os.path.expandvars(root)
                normalized["interactive"]["jupyter_root_dir"] = str(Path(expanded).expanduser())
        appearance = data.get("appearance") if isinstance(data, dict) else None
        normalized["appearance"] = sanitize_appearance(appearance)
        self._data = normalized
        self.changed.emit(self.data())

    def autoscale_on_load(self) -> bool:
        return bool(self._data.get("general", {}).get("autoscale_on_load", True))

    def default_layout_label(self) -> str:
        return str(self._data.get("general", {}).get("default_layout_label", ""))

    def default_export_directory(self) -> str:
        return str(self._data.get("misc", {}).get("default_export_dir", ""))

    def value_precision(self) -> int:
        try:
            return int(self._data.get("general", {}).get("value_precision", 6))
        except Exception:
            return 6

<<<<<<< HEAD
    def jupyter_root_directory(self) -> str:
        path = str(self._data.get("interactive", {}).get("jupyter_root_dir", "")).strip()
        if not path:
            return str(default_documents_directory())
        return path

=======
>>>>>>> 53ee68c5
    def preferred_colormap(self, variable: Optional[str]) -> Optional[str]:
        variables = self._data.get("colormaps", {}).get("variables", {})
        if isinstance(variables, dict) and variable:
            cmap = variables.get(variable)
            if cmap:
                return str(cmap)
        default = self._data.get("colormaps", {}).get("default")
        if default:
            return str(default)
        return None

    def appearance(self) -> Dict[str, object]:
        return copy.deepcopy(self._data.get("appearance", default_appearance()))

    def load_from_file(self, path: Path):
        try:
            data = json.loads(Path(path).read_text())
        except Exception as exc:
            raise RuntimeError(f"Failed to load preferences: {exc}")
        if not isinstance(data, dict):
            raise RuntimeError("Invalid preferences file")
        self.update(data)

    def save_to_file(self, path: Path):
        try:
            Path(path).write_text(json.dumps(self._data, indent=2))
        except Exception as exc:
            raise RuntimeError(f"Failed to save preferences: {exc}")

class PreferencesDialog(QtWidgets.QDialog):
    def __init__(self, manager: PreferencesManager, parent=None):
        super().__init__(parent)
        self.setWindowTitle("Preferences")
        self.resize(600, 460)
        self.setMinimumSize(640, 520)
        self._manager = manager
        self._data = manager.data()
        self._appearance_profiles = copy.deepcopy(
            self._data.get("appearance", {}).get("profiles", {})
        )
        self._appearance_active_profile = str(
            self._data.get("appearance", {}).get("active_profile", "")
        )
        self._apply_button: Optional[QtWidgets.QPushButton] = None

        layout = QtWidgets.QVBoxLayout(self)
        layout.setContentsMargins(8, 8, 8, 8)
        layout.setSpacing(8)

        self.tabs = QtWidgets.QTabWidget()
        layout.addWidget(self.tabs)

        self._build_general_tab()
        self._build_appearance_tab()
        self._build_colormap_tab()

        controls = QtWidgets.QHBoxLayout()
        self.btn_load_file = QtWidgets.QPushButton("Load from file…")
        self.btn_load_file.clicked.connect(self._on_load_file)
        controls.addWidget(self.btn_load_file)
        self.btn_save_file = QtWidgets.QPushButton("Save to file…")
        self.btn_save_file.clicked.connect(self._on_save_file)
        controls.addWidget(self.btn_save_file)
        controls.addStretch(1)
        layout.addLayout(controls)

        buttons = QtWidgets.QDialogButtonBox(
            QtWidgets.QDialogButtonBox.Ok
            | QtWidgets.QDialogButtonBox.Cancel
            | QtWidgets.QDialogButtonBox.Apply
        )
        buttons.accepted.connect(self.accept)
        buttons.rejected.connect(self.reject)
        self._apply_button = buttons.button(QtWidgets.QDialogButtonBox.Apply)
        if self._apply_button is not None:
            self._apply_button.clicked.connect(self._apply_preferences)
            self._apply_button.setEnabled(False)
        layout.addWidget(buttons)

        self._update_apply_button_state()

    def _build_general_tab(self):
        tab = QtWidgets.QWidget()
        form = QtWidgets.QFormLayout(tab)
        form.setContentsMargins(6, 6, 6, 6)
        form.setSpacing(6)

        self.chk_autoscale = QtWidgets.QCheckBox("Autoscale images on load")
        self.chk_autoscale.setChecked(bool(self._data.get("general", {}).get("autoscale_on_load", True)))
        self.chk_autoscale.toggled.connect(self._on_field_modified)
        form.addRow(self.chk_autoscale)

        self.txt_layout_label = QtWidgets.QLineEdit(
            str(self._data.get("general", {}).get("default_layout_label", ""))
        )
        self.txt_layout_label.textChanged.connect(self._on_field_modified)
        form.addRow("Default layout label", self.txt_layout_label)

        self.spn_value_precision = QtWidgets.QSpinBox()
        self.spn_value_precision.setRange(0, 8)
        self.spn_value_precision.setValue(
            int(self._data.get("general", {}).get("value_precision", 6))
        )
        self.spn_value_precision.setSuffix(" decimals")
        self.spn_value_precision.setToolTip(
            "Number of decimal places used for value readouts and controls."
        )
<<<<<<< HEAD
        self.spn_value_precision.valueChanged.connect(self._on_field_modified)
=======
>>>>>>> 53ee68c5
        form.addRow("Value precision", self.spn_value_precision)

        export_row = QtWidgets.QHBoxLayout()
        self.txt_export_dir = QtWidgets.QLineEdit(
            str(self._data.get("misc", {}).get("default_export_dir", ""))
        )
        self.txt_export_dir.textChanged.connect(self._on_field_modified)
        export_row.addWidget(self.txt_export_dir, 1)
        btn_browse = QtWidgets.QPushButton("Browse…")
        btn_browse.clicked.connect(self._browse_export_dir)
        export_row.addWidget(btn_browse)
        form.addRow("Default export folder", export_row)

        jupyter_row = QtWidgets.QHBoxLayout()
        self.txt_jupyter_root = QtWidgets.QLineEdit(
            str(self._data.get("interactive", {}).get("jupyter_root_dir", ""))
        )
        self.txt_jupyter_root.textChanged.connect(self._on_field_modified)
        jupyter_row.addWidget(self.txt_jupyter_root, 1)
        btn_jupyter = QtWidgets.QPushButton("Browse…")
        btn_jupyter.clicked.connect(self._browse_jupyter_root)
        jupyter_row.addWidget(btn_jupyter)
        form.addRow("Embedded Jupyter directory", jupyter_row)

        self.tabs.addTab(tab, "General")

    def _build_appearance_tab(self):
        tab = QtWidgets.QWidget()
        layout = QtWidgets.QVBoxLayout(tab)
        layout.setContentsMargins(6, 6, 6, 6)
        layout.setSpacing(8)

        self.cmb_profiles = QtWidgets.QComboBox()
        self.cmb_profiles.currentIndexChanged.connect(self._on_profile_selected)
        layout.addWidget(QtWidgets.QLabel("Profiles"))
        layout.addWidget(self.cmb_profiles)

        form = QtWidgets.QFormLayout()
        form.setContentsMargins(0, 0, 0, 0)
        form.setSpacing(6)

        self.cmb_font_family = QtWidgets.QComboBox()
        for name in FONT_OPTIONS:
            self.cmb_font_family.addItem(name, name)
        self.cmb_font_family.currentIndexChanged.connect(self._on_appearance_modified)
        form.addRow("Font family", self.cmb_font_family)

        self.spn_font_size = QtWidgets.QDoubleSpinBox()
        self.spn_font_size.setDecimals(1)
        self.spn_font_size.setRange(8.0, 14.0)
        self.spn_font_size.setSingleStep(0.5)
        self.spn_font_size.valueChanged.connect(self._on_appearance_modified)
        form.addRow("Font size", self.spn_font_size)

        self.cmb_accent = QtWidgets.QComboBox()
        for name in ACCENT_OPTIONS:
            self.cmb_accent.addItem(name, name)
        self.cmb_accent.currentIndexChanged.connect(self._on_appearance_modified)
        form.addRow("Accent color", self.cmb_accent)

        self.cmb_background = QtWidgets.QComboBox()
        for name in BACKGROUND_OPTIONS:
            self.cmb_background.addItem(name, name)
        self.cmb_background.currentIndexChanged.connect(self._on_appearance_modified)
        form.addRow("Background", self.cmb_background)

        self.cmb_button_shape = QtWidgets.QComboBox()
        for name in BUTTON_SHAPE_OPTIONS:
            self.cmb_button_shape.addItem(name, name)
        self.cmb_button_shape.currentIndexChanged.connect(self._on_appearance_modified)
        form.addRow("Button shape", self.cmb_button_shape)

        layout.addLayout(form)

        button_row = QtWidgets.QHBoxLayout()
        self.btn_save_profile = QtWidgets.QPushButton("Save profile…")
        self.btn_save_profile.clicked.connect(self._save_profile)
        button_row.addWidget(self.btn_save_profile)

        self.btn_delete_profile = QtWidgets.QPushButton("Delete profile")
        self.btn_delete_profile.clicked.connect(self._delete_profile)
        button_row.addWidget(self.btn_delete_profile)

        self.btn_export_profile = QtWidgets.QPushButton("Export selected…")
        self.btn_export_profile.clicked.connect(self._export_profile)
        button_row.addWidget(self.btn_export_profile)

        self.btn_import_profile = QtWidgets.QPushButton("Import profile…")
        self.btn_import_profile.clicked.connect(self._import_profile)
        button_row.addWidget(self.btn_import_profile)

        button_row.addStretch(1)
        layout.addLayout(button_row)

        self.tabs.addTab(tab, "Appearance")

        self._apply_appearance_tab()

    def _build_colormap_tab(self):
        tab = QtWidgets.QWidget()
        layout = QtWidgets.QVBoxLayout(tab)
        layout.setContentsMargins(6, 6, 6, 6)
        layout.setSpacing(6)

        self.cmb_default_cmap = QtWidgets.QComboBox()
        self.cmb_default_cmap.addItem("Use viewer default", "")
        scientific_names = set(register_scientific_colormaps())
        try:
            maps = sorted(pg.colormap.listMaps())
        except Exception:
            maps = ["viridis", "plasma", "magma", "cividis", "gray"]
        ordered: List[str] = []
        for name in scientific_colormap_names():
            if name in maps and name not in ordered:
                ordered.append(name)
        for name in maps:
            if name not in ordered:
                ordered.append(name)
        for name in ordered:
            label = name
            if name in scientific_names:
                label = f"{name} (Scientific)"
            self.cmb_default_cmap.addItem(label, name)
        current_default = str(self._data.get("colormaps", {}).get("default", ""))
        idx = self.cmb_default_cmap.findData(current_default)
        if idx < 0:
            idx = 0
        block = self.cmb_default_cmap.blockSignals(True)
        self.cmb_default_cmap.setCurrentIndex(idx)
        self.cmb_default_cmap.blockSignals(block)
        self.cmb_default_cmap.currentIndexChanged.connect(self._on_field_modified)
        layout.addWidget(QtWidgets.QLabel("Default colormap"))
        layout.addWidget(self.cmb_default_cmap)

        self.table_colormaps = QtWidgets.QTableWidget(0, 2)
        self.table_colormaps.setHorizontalHeaderLabels(["Variable", "Colormap"])
        header = self.table_colormaps.horizontalHeader()
        try:
            if isinstance(header, QtWidgets.QHeaderView):
                header.setStretchLastSection(True)
            elif hasattr(header, "setStretchLastSection"):
                header.setStretchLastSection(True)
        except Exception:
            # Some PySide2 builds have been observed to hand back placeholder
            # QWidget instances here; fall back silently when the API is
            # missing so the dialog still loads.
            pass
        self.table_colormaps.verticalHeader().setVisible(False)
        self.table_colormaps.setSelectionBehavior(QtWidgets.QAbstractItemView.SelectRows)
        self.table_colormaps.setEditTriggers(
            QtWidgets.QAbstractItemView.DoubleClicked
            | QtWidgets.QAbstractItemView.EditKeyPressed
        )
        self.table_colormaps.itemChanged.connect(self._on_field_modified)
        layout.addWidget(QtWidgets.QLabel("Variable-specific colormaps"))
        layout.addWidget(self.table_colormaps, 1)

        btn_row = QtWidgets.QHBoxLayout()
        self.btn_add_colormap = QtWidgets.QPushButton("Add mapping…")
        self.btn_add_colormap.clicked.connect(self._add_colormap_mapping)
        btn_row.addWidget(self.btn_add_colormap)
        self.btn_remove_colormap = QtWidgets.QPushButton("Remove selected")
        self.btn_remove_colormap.clicked.connect(self._remove_colormap_mapping)
        btn_row.addWidget(self.btn_remove_colormap)
        btn_row.addStretch(1)
        layout.addLayout(btn_row)

        variables = self._data.get("colormaps", {}).get("variables", {})
        if isinstance(variables, dict):
            for var, cmap in sorted(variables.items()):
                row = self.table_colormaps.rowCount()
                self.table_colormaps.insertRow(row)
                self.table_colormaps.setItem(row, 0, QtWidgets.QTableWidgetItem(str(var)))
                self.table_colormaps.setItem(row, 1, QtWidgets.QTableWidgetItem(str(cmap)))

        self.tabs.addTab(tab, "Colormaps")

    def _browse_export_dir(self):
        directory = QtWidgets.QFileDialog.getExistingDirectory(
            self,
            "Select default export folder",
            self.txt_export_dir.text(),
        )
        if directory:
            self.txt_export_dir.setText(directory)

    def _browse_jupyter_root(self):
        directory = QtWidgets.QFileDialog.getExistingDirectory(
            self,
            "Select embedded Jupyter directory",
            self.txt_jupyter_root.text() or self.txt_export_dir.text(),
        )
        if directory:
            self.txt_jupyter_root.setText(directory)

    def _add_colormap_mapping(self):
        var, ok = QtWidgets.QInputDialog.getText(self, "Variable name", "Variable name:")
        if not ok or not str(var).strip():
            return
        cmap, ok = QtWidgets.QInputDialog.getItem(
            self,
            "Colormap",
            "Choose a colormap:",
            [self.cmb_default_cmap.itemText(i) for i in range(self.cmb_default_cmap.count()) if self.cmb_default_cmap.itemData(i)],
            editable=True,
        )
        if not ok or not str(cmap).strip():
            return
        row = self.table_colormaps.rowCount()
        self.table_colormaps.insertRow(row)
        self.table_colormaps.setItem(row, 0, QtWidgets.QTableWidgetItem(str(var).strip()))
        self.table_colormaps.setItem(row, 1, QtWidgets.QTableWidgetItem(str(cmap).strip()))
        self._update_apply_button_state()

    def _remove_colormap_mapping(self):
        rows = sorted({idx.row() for idx in self.table_colormaps.selectedIndexes()}, reverse=True)
        for row in rows:
            self.table_colormaps.removeRow(row)
        if rows:
            self._update_apply_button_state()

    def _on_load_file(self):
        path, _ = QtWidgets.QFileDialog.getOpenFileName(
            self,
            "Load preferences",
            "",
            "JSON files (*.json);;All files (*)",
        )
        if not path:
            return
        try:
            temp = PreferencesManager()
            temp.load_from_file(Path(path))
        except Exception as exc:
            QtWidgets.QMessageBox.warning(self, "Load failed", str(exc))
            return
        self._data = temp.data()
        self._apply_data()

    def _on_save_file(self):
        path, _ = QtWidgets.QFileDialog.getSaveFileName(
            self,
            "Save preferences",
            "preferences.json",
            "JSON files (*.json);;All files (*)",
        )
        if not path:
            return
        try:
            Path(path).write_text(json.dumps(self._collect_data(), indent=2))
        except Exception as exc:
            QtWidgets.QMessageBox.warning(self, "Save failed", str(exc))

    def _collect_data(self) -> Dict[str, object]:
        general = {
            "autoscale_on_load": self.chk_autoscale.isChecked(),
            "default_layout_label": self.txt_layout_label.text().strip(),
            "value_precision": int(self.spn_value_precision.value()),
        }
        colormaps = {
            "default": self.cmb_default_cmap.currentData() or "",
            "variables": {},
        }
        for row in range(self.table_colormaps.rowCount()):
            var_item = self.table_colormaps.item(row, 0)
            cmap_item = self.table_colormaps.item(row, 1)
            if not var_item or not cmap_item:
                continue
            var = var_item.text().strip()
            cmap = cmap_item.text().strip()
            if var and cmap:
                colormaps["variables"][var] = cmap
        misc = {
            "default_export_dir": self.txt_export_dir.text().strip(),
        }
        interactive = {
            "jupyter_root_dir": self.txt_jupyter_root.text().strip(),
        }
        appearance = {
            "font_family": self.cmb_font_family.currentData(),
            "font_size": float(self.spn_font_size.value()),
            "accent": self.cmb_accent.currentData(),
            "background": self.cmb_background.currentData(),
            "button_shape": self.cmb_button_shape.currentData(),
            "active_profile": self._appearance_active_profile,
            "profiles": copy.deepcopy(self._appearance_profiles),
        }
        return {
            "general": general,
            "colormaps": colormaps,
            "misc": misc,
            "interactive": interactive,
            "appearance": appearance,
        }

    def _apply_data(self):
        data = self._data
        self.chk_autoscale.setChecked(bool(data.get("general", {}).get("autoscale_on_load", True)))
        self.txt_layout_label.setText(str(data.get("general", {}).get("default_layout_label", "")))
        self.spn_value_precision.setValue(int(data.get("general", {}).get("value_precision", 6)))
        self.txt_export_dir.setText(str(data.get("misc", {}).get("default_export_dir", "")))
        root_dir = str(data.get("interactive", {}).get("jupyter_root_dir", "")).strip()
        if not root_dir:
            try:
                root_dir = self._manager.jupyter_root_directory()
            except Exception:
                root_dir = ""
        self.txt_jupyter_root.setText(root_dir)
        default_cmap = str(data.get("colormaps", {}).get("default", ""))
        idx = self.cmb_default_cmap.findData(default_cmap)
        if idx < 0:
            idx = 0
        block = self.cmb_default_cmap.blockSignals(True)
        self.cmb_default_cmap.setCurrentIndex(idx)
        self.cmb_default_cmap.blockSignals(block)
        block_table = self.table_colormaps.blockSignals(True)
        self.table_colormaps.setRowCount(0)
        variables = data.get("colormaps", {}).get("variables", {})
        if isinstance(variables, dict):
            for var, cmap in sorted(variables.items()):
                row = self.table_colormaps.rowCount()
                self.table_colormaps.insertRow(row)
                self.table_colormaps.setItem(row, 0, QtWidgets.QTableWidgetItem(str(var)))
                self.table_colormaps.setItem(row, 1, QtWidgets.QTableWidgetItem(str(cmap)))
        self.table_colormaps.blockSignals(block_table)
        self._appearance_profiles = copy.deepcopy(
            data.get("appearance", {}).get("profiles", {})
        )
        self._appearance_active_profile = str(
            data.get("appearance", {}).get("active_profile", "")
        )
        self._apply_appearance_tab()
        self._update_apply_button_state()

    # ---------- appearance helpers ----------

    def _apply_appearance_tab(self):
        appearance = sanitize_appearance(self._data.get("appearance", {}))
        self._appearance_profiles = copy.deepcopy(appearance.get("profiles", {}))
        self._appearance_active_profile = str(appearance.get("active_profile", ""))
        self._set_combobox_value(self.cmb_font_family, appearance.get("font_family"))
        self._set_font_size(float(appearance.get("font_size", 10.5)))
        self._set_combobox_value(self.cmb_accent, appearance.get("accent"))
        self._set_combobox_value(self.cmb_background, appearance.get("background"))
        self._set_combobox_value(self.cmb_button_shape, appearance.get("button_shape"))
        self._refresh_profile_combo()
        self._update_apply_button_state()

    def _set_combobox_value(self, combo: QtWidgets.QComboBox, value):
        idx = combo.findData(value)
        if idx < 0:
            idx = 0
        block = combo.blockSignals(True)
        combo.setCurrentIndex(idx)
        combo.blockSignals(block)

    def _set_font_size(self, value: float):
        block = self.spn_font_size.blockSignals(True)
        self.spn_font_size.setValue(max(8.0, min(14.0, float(value))))
        self.spn_font_size.blockSignals(block)

    def _refresh_profile_combo(self):
        current = self._appearance_active_profile
        self.cmb_profiles.blockSignals(True)
        self.cmb_profiles.clear()
        self.cmb_profiles.addItem("Custom (unsaved)", {"kind": "custom", "name": ""})
        for name in BUILTIN_PROFILES:
            self.cmb_profiles.addItem(f"{name} (built-in)", {"kind": "builtin", "name": name})
        for name in sorted(self._appearance_profiles):
            self.cmb_profiles.addItem(name, {"kind": "stored", "name": name})
        index = 0
        if current:
            for i in range(self.cmb_profiles.count()):
                info = self.cmb_profiles.itemData(i)
                if isinstance(info, dict) and info.get("name") == current:
                    index = i
                    break
        self.cmb_profiles.setCurrentIndex(index)
        self.cmb_profiles.blockSignals(False)
        self._update_profile_buttons()

    def _update_profile_buttons(self):
        info = self.cmb_profiles.currentData()
        is_stored = isinstance(info, dict) and info.get("kind") == "stored"
        self.btn_delete_profile.setEnabled(is_stored)
        self.btn_export_profile.setEnabled(info is not None)

    def _on_profile_selected(self, index: int):
        info = self.cmb_profiles.itemData(index)
        if not isinstance(info, dict):
            return
        kind = info.get("kind")
        name = info.get("name", "")
        if kind == "custom":
            self._appearance_active_profile = ""
            self._update_profile_buttons()
            self._update_apply_button_state()
            return
        if kind == "builtin":
            values = BUILTIN_PROFILES.get(name, {})
        else:
            values = self._appearance_profiles.get(name, {})
        if not values:
            return
        self._set_combobox_value(self.cmb_font_family, values.get("font_family"))
        self._set_font_size(float(values.get("font_size", 10.5)))
        self._set_combobox_value(self.cmb_accent, values.get("accent"))
        self._set_combobox_value(self.cmb_background, values.get("background"))
        self._set_combobox_value(self.cmb_button_shape, values.get("button_shape"))
        self._appearance_active_profile = name
        self._update_profile_buttons()
        self._update_apply_button_state()

    def _on_appearance_modified(self):
        self._appearance_active_profile = ""
        block = self.cmb_profiles.blockSignals(True)
        self.cmb_profiles.setCurrentIndex(0)
        self.cmb_profiles.blockSignals(block)
        self._update_profile_buttons()
        self._update_apply_button_state()

    def _current_appearance(self) -> Dict[str, object]:
        return {
            "font_family": self.cmb_font_family.currentData(),
            "font_size": float(self.spn_font_size.value()),
            "accent": self.cmb_accent.currentData(),
            "background": self.cmb_background.currentData(),
            "button_shape": self.cmb_button_shape.currentData(),
        }

    def _save_profile(self):
        name, ok = QtWidgets.QInputDialog.getText(self, "Save profile", "Profile name:")
        if not ok:
            return
        key = str(name).strip()
        if not key:
            return
        values = sanitize_profile_values(self._current_appearance())
        self._appearance_profiles[key] = values
        self._appearance_active_profile = key
        self._refresh_profile_combo()
        self._update_apply_button_state()

    def _delete_profile(self):
        info = self.cmb_profiles.currentData()
        if not isinstance(info, dict) or info.get("kind") != "stored":
            return
        name = info.get("name", "")
        if name in self._appearance_profiles:
            del self._appearance_profiles[name]
        self._appearance_active_profile = ""
        self._refresh_profile_combo()
        self._update_apply_button_state()

    def _export_profile(self):
        info = self.cmb_profiles.currentData()
        name = "Custom"
        if isinstance(info, dict):
            kind = info.get("kind")
            name = info.get("name", "Custom")
            if kind == "builtin":
                values = BUILTIN_PROFILES.get(name, {})
            elif kind == "stored":
                values = self._appearance_profiles.get(name, {})
            else:
                values = self._current_appearance()
        else:
            values = self._current_appearance()
        path, _ = QtWidgets.QFileDialog.getSaveFileName(
            self,
            "Export aesthetic profile",
            f"{name or 'profile'}.json",
            "JSON files (*.json);;All files (*)",
        )
        if not path:
            return
        try:
            payload = {
                "name": name or "Custom",
                "profile": sanitize_profile_values(values),
            }
            Path(path).write_text(json.dumps(payload, indent=2))
        except Exception as exc:
            QtWidgets.QMessageBox.warning(self, "Export failed", str(exc))

    def _import_profile(self):
        path, _ = QtWidgets.QFileDialog.getOpenFileName(
            self,
            "Import aesthetic profile",
            "",
            "JSON files (*.json);;All files (*)",
        )
        if not path:
            return
        try:
            data = json.loads(Path(path).read_text())
        except Exception as exc:
            QtWidgets.QMessageBox.warning(self, "Import failed", str(exc))
            return
        name = "Imported"
        if isinstance(data, dict):
            if isinstance(data.get("profile"), dict):
                values = sanitize_profile_values(data["profile"])
                name = str(data.get("name", name))
            else:
                values = sanitize_profile_values(data)
                if "name" in data:
                    name = str(data.get("name", name))
        else:
            QtWidgets.QMessageBox.warning(self, "Import failed", "File format not recognized.")
            return
        key = name.strip() or "Imported"
        base_key = key
        counter = 1
        while key in self._appearance_profiles or key in BUILTIN_PROFILES:
            counter += 1
            key = f"{base_key} {counter}"
        self._appearance_profiles[key] = values
        self._appearance_active_profile = key
        self._set_combobox_value(self.cmb_font_family, values.get("font_family"))
        self._set_font_size(float(values.get("font_size", 10.5)))
        self._set_combobox_value(self.cmb_accent, values.get("accent"))
        self._set_combobox_value(self.cmb_background, values.get("background"))
        self._set_combobox_value(self.cmb_button_shape, values.get("button_shape"))
        self._refresh_profile_combo()
        self._update_apply_button_state()


    def accept(self):
        self._data = copy.deepcopy(self._collect_data())
        self._update_apply_button_state()
        super().accept()

    def result_data(self) -> Dict[str, object]:
        return self._collect_data()

    def _apply_preferences(self):
        new_data = self._collect_data()
        if new_data == self._data:
            self._update_apply_button_state()
            return
        self._data = copy.deepcopy(new_data)
        self._manager.update(new_data)
        self._update_apply_button_state()

    def _on_field_modified(self, *_args):
        self._update_apply_button_state()

    def _update_apply_button_state(self):
        if self._apply_button is None:
            return
        if not hasattr(self, "cmb_default_cmap") or not hasattr(self, "table_colormaps"):
            self._apply_button.setEnabled(False)
            return
        try:
            dirty = self._collect_data() != self._data
        except Exception:
            dirty = True
        self._apply_button.setEnabled(dirty)<|MERGE_RESOLUTION|>--- conflicted
+++ resolved
@@ -107,15 +107,6 @@
         except Exception:
             return 6
 
-<<<<<<< HEAD
-    def jupyter_root_directory(self) -> str:
-        path = str(self._data.get("interactive", {}).get("jupyter_root_dir", "")).strip()
-        if not path:
-            return str(default_documents_directory())
-        return path
-
-=======
->>>>>>> 53ee68c5
     def preferred_colormap(self, variable: Optional[str]) -> Optional[str]:
         variables = self._data.get("colormaps", {}).get("variables", {})
         if isinstance(variables, dict) and variable:
@@ -223,10 +214,6 @@
         self.spn_value_precision.setToolTip(
             "Number of decimal places used for value readouts and controls."
         )
-<<<<<<< HEAD
-        self.spn_value_precision.valueChanged.connect(self._on_field_modified)
-=======
->>>>>>> 53ee68c5
         form.addRow("Value precision", self.spn_value_precision)
 
         export_row = QtWidgets.QHBoxLayout()
