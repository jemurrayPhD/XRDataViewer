--- conflicted
+++ resolved
@@ -4,15 +4,12 @@
 import json
 import os
 from pathlib import Path
-<<<<<<< HEAD
 from typing import Dict, Iterable, List, Optional, Tuple
 
 import fnmatch
-=======
 from typing import Dict, List, Optional
 
 import pyqtgraph as pg
->>>>>>> 1e357829
 from PySide2 import QtCore, QtWidgets
 
 from .appearance import (
@@ -25,11 +22,8 @@
     sanitize_appearance,
     sanitize_profile_values,
 )
-<<<<<<< HEAD
 from .colormaps import available_colormap_names, is_scientific_colormap
-=======
 from .colormaps import register_scientific_colormaps, scientific_colormap_names
->>>>>>> 1e357829
 from .utils import default_documents_directory
 
 
@@ -134,15 +128,12 @@
         except Exception:
             return 6
 
-<<<<<<< HEAD
     def jupyter_root_directory(self) -> str:
         path = str(self._data.get("interactive", {}).get("jupyter_root_dir", "")).strip()
         if not path:
             return str(default_documents_directory())
         return path
 
-=======
->>>>>>> 1e357829
     def preferred_colormap(self, variable: Optional[str]) -> Optional[str]:
         colormap_data = self._data.get("colormaps", {})
         variables = colormap_data.get("variables", [])
@@ -292,10 +283,7 @@
         self.spn_value_precision.setToolTip(
             "Number of decimal places used for value readouts and controls."
         )
-<<<<<<< HEAD
         self.spn_value_precision.valueChanged.connect(self._on_field_modified)
-=======
->>>>>>> 1e357829
         form.addRow("Value precision", self.spn_value_precision)
 
         export_row = QtWidgets.QHBoxLayout()
@@ -402,11 +390,9 @@
 
         self.cmb_default_cmap = QtWidgets.QComboBox()
         self.cmb_default_cmap.addItem("Use viewer default", "")
-<<<<<<< HEAD
         for name in available_colormap_names():
             label = name
             if is_scientific_colormap(name):
-=======
         scientific_names = set(register_scientific_colormaps())
         try:
             maps = sorted(pg.colormap.listMaps())
@@ -422,7 +408,6 @@
         for name in ordered:
             label = name
             if name in scientific_names:
->>>>>>> 1e357829
                 label = f"{name} (Scientific)"
             self.cmb_default_cmap.addItem(label, name)
         current_default = str(self._data.get("colormaps", {}).get("default", ""))
