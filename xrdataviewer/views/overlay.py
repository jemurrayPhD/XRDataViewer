from __future__ import annotations

import copy
from dataclasses import replace
from pathlib import Path
from typing import Dict, Iterable, List, Optional, Tuple

import numpy as np
import pyqtgraph as pg
from PySide2 import QtCore, QtGui, QtWidgets

from app_logging import log_action
from xr_plot_widget import (
    LineStyleConfig,
    PlotAnnotationConfig,
    apply_plotitem_annotation,
    clone_line_style,
    plotitem_annotation_state,
)

from ..annotations import LineStyleDialog, PlotAnnotationDialog
<<<<<<< HEAD
from ..colormaps import (
    apply_histogram_gradient,
    apply_image_colormap,
    available_colormap_names,
    colormap_lookup_table,
    is_scientific_colormap,
    resolve_colormap_assets,
)
=======
from ..colormaps import register_scientific_colormaps, scientific_colormap_names
>>>>>>> b5a54eb3
from ..datasets import (
    MemoryDatasetRegistry,
    MemorySliceRef,
    MemoryVarRef,
    VarRef,
    decode_mime_payloads,
)
from ..processing import (
    ParameterForm,
    ProcessingManager,
    ProcessingPipeline,
    ProcessingStep,
    get_processing_function,
    apply_processing_step,
    list_processing_functions,
    summarize_parameters,
)
from ..preferences import PreferencesManager
from ..utils import ask_layout_label, ensure_extension, process_events, sanitize_filename, save_snapshot


def _compute_line_rect(xs: np.ndarray, ys: np.ndarray) -> QtCore.QRectF:
    """Return a bounding rectangle that safely encloses sampled line data."""

    xs = np.asarray(xs, float).reshape(-1)
    ys = np.asarray(ys, float).reshape(-1)
    mask = np.isfinite(xs) & np.isfinite(ys)
    if not mask.any():
        return QtCore.QRectF(0.0, 0.0, 1.0, 1.0)
    x_vals = xs[mask]
    y_vals = ys[mask]
    x0 = float(np.nanmin(x_vals))
    x1 = float(np.nanmax(x_vals))
    y0 = float(np.nanmin(y_vals))
    y1 = float(np.nanmax(y_vals))
    if not np.isfinite(x0) or not np.isfinite(x1):
        x0, x1 = 0.0, float(xs.size - 1 if xs.size > 1 else 1.0)
    if not np.isfinite(y0) or not np.isfinite(y1):
        y0, y1 = 0.0, 1.0
    if x0 == x1:
        pad = 0.5 if x_vals.size <= 1 else max(1e-6, abs(x0) * 0.01)
        x0 -= pad
        x1 += pad
    if y0 == y1:
        pad = 0.5 if y_vals.size <= 1 else max(1e-6, abs(y0) * 0.05)
        y0 -= pad
        y1 += pad
    return QtCore.QRectF(x0, y0, x1 - x0, y1 - y0)


class OverlayLayer(QtCore.QObject):
    """Representation of a layer drawn in the overlay plot (image or line)."""

    def __init__(
        self,
        view: "OverlayView",
        title: str,
        data: np.ndarray,
        rect: QtCore.QRectF | None,
        *,
        kind: str = "image",
        x_values: Optional[np.ndarray] = None,
        line_style: Optional[LineStyleConfig] = None,
    ):
        super().__init__(view)
        self.view = view
        self.title = title
        self.kind = kind if kind in {"image", "line"} else "image"
        self.rect = rect
        self.colormap_name = "viridis"
        self.visible = True
        self.opacity = 1.0
        self.current_processing = "none"
        self.processing_params: dict = {}
        self.processing_stack: List[ProcessingStep] = []
        self.selected = False
        self.widget: Optional["OverlayLayerWidget"] = None
        self.legend_proxy: pg.PlotDataItem
        self.image_item: Optional[pg.ImageItem]
        self.graphics_item: pg.GraphicsObject
        self._levels: Tuple[float, float]
        self._line_style = clone_line_style(line_style)
        self._line_x = np.array([], dtype=float)
        self._colormap_object: Optional["pg.ColorMap"] = None
        self._colormap_state: Optional[dict] = None
        self._colormap_lut: Optional[np.ndarray] = None

        if self.is_line_layer():
            self.base_data = np.asarray(data, float).reshape(-1)
            self.processed_data = np.array(self.base_data, copy=True)
            self._line_x = self._normalise_line_x(x_values, self.processed_data.size)
            self.opacity = self._line_style.normalized_opacity()
            self.graphics_item = pg.PlotDataItem()
            try:
                self.graphics_item.setName(self.title)
            except Exception:
                pass
            self.graphics_item.setVisible(True)
            self.image_item = None
            self.legend_proxy = self.graphics_item
            self._levels = (0.0, 1.0)
            self._update_line_item(autorange=False)
        else:
            self.base_data = np.asarray(data, float)
            self.processed_data = np.array(self.base_data, copy=True)
            self.graphics_item = pg.ImageItem()
            self.image_item = self.graphics_item
            self.graphics_item.setImage(self.processed_data, autoLevels=False)
            if rect is not None:
                try:
                    self.graphics_item.setRect(rect)
                except Exception:
                    pass
            self.graphics_item.setOpacity(1.0)
            self.graphics_item.setVisible(True)
            self._levels = self._compute_levels(self.processed_data)
            try:
                self.graphics_item.setLevels(self._levels)
            except Exception:
                pass
            self.legend_proxy = pg.PlotDataItem([0], [0])
            try:
                self.legend_proxy.setPen(pg.mkPen((220, 220, 220)))
            except Exception:
                pass
            self.set_colormap(self.colormap_name)

    # ---------- helpers ----------
    def is_line_layer(self) -> bool:
        return self.kind == "line"

    def supports_colormap(self) -> bool:
        return not self.is_line_layer()

    def supports_levels(self) -> bool:
        return not self.is_line_layer()

    def line_style_config(self) -> LineStyleConfig:
        return clone_line_style(self._line_style)

    def set_line_style(self, style: LineStyleConfig):
        """Update the curve style and refresh the rendered line."""

        if not self.is_line_layer():
            return
        self._line_style = clone_line_style(style)
        self.opacity = self._line_style.normalized_opacity()
        self._update_line_item(autorange=False)
        if self.widget:
            self.widget.update_opacity_label(self.opacity)
            try:
                block = self.widget.sld_opacity.blockSignals(True)
                self.widget.sld_opacity.setValue(int(round(self.opacity * 100)))
                self.widget.sld_opacity.blockSignals(block)
            except Exception:
                pass

    def _compute_levels(self, data: np.ndarray) -> Tuple[float, float]:
        """Calculate a robust low/high bound for image intensity."""

        data = np.asarray(data, float)
        finite = np.isfinite(data)
        if not finite.any():
            return (0.0, 1.0)
        vals = data[finite]
        try:
            lo = float(np.nanmin(vals))
            hi = float(np.nanmax(vals))
        except Exception:
            lo, hi = 0.0, 1.0
        if not np.isfinite(lo):
            lo = 0.0
        if not np.isfinite(hi):
            hi = 1.0
        if hi == lo:
            hi = lo + 1.0
        return (lo, hi)

    def set_widget(self, widget: "OverlayLayerWidget"):
        self.widget = widget
        widget.update_from_layer()

    # ---------- processing state helpers ----------
    def set_selected(self, selected: bool):
        """Track whether the layer is part of the current selection."""

        self.selected = bool(selected)

    def has_processing(self) -> bool:
        """Return ``True`` when the layer has any processing steps."""

        return bool(self.processing_stack)

    def processing_steps(self) -> List[ProcessingStep]:
        """Return a copy of the recorded processing steps."""

        return [ProcessingStep(step.key, dict(step.params)) for step in self.processing_stack]

    def processing_pipeline(self, name: str = "") -> ProcessingPipeline:
        """Bundle the stack into a :class:`ProcessingPipeline` named ``name``."""

        return ProcessingPipeline(name=name, steps=self.processing_steps())

    def clear_processing(self) -> Tuple[bool, Optional[str]]:
        """Remove all processing steps and restore the base data."""

        self.processing_stack = []
        self.current_processing = "none"
        self.processing_params = {}
        self._apply_processed_array(np.array(self.base_data, copy=True))
        return True, None

    def append_processing_step(self, key: str, params: dict) -> Tuple[bool, Optional[str]]:
        """Append a new step to the processing stack and update the layer."""

        if get_processing_function(key) is None:
            return False, f"Unknown processing mode: {key}"
        candidate = self.processing_steps()
        candidate.append(ProcessingStep(key=key, params=dict(params or {})))
        try:
            data = self._execute_steps(candidate)
        except Exception as e:
            return False, str(e)
        self.processing_stack = candidate
        self.current_processing = key
        self.processing_params = dict(params or {})
        self._apply_processed_array(data)
        return True, None

    def apply_pipeline(self, pipeline: ProcessingPipeline) -> Tuple[bool, Optional[str]]:
        """Replace the existing stack with ``pipeline`` and evaluate it."""

        steps = [ProcessingStep(step.key, dict(step.params)) for step in pipeline.steps]
        try:
            data = self._execute_steps(steps)
        except Exception as e:
            return False, str(e)
        self.processing_stack = steps
        name = str(pipeline.name).strip()
        self.current_processing = f"pipeline:{name}" if name else "none"
        self.processing_params = {}
        self._apply_processed_array(data)
        return True, None

    def undo_processing(self) -> Tuple[bool, Optional[str]]:
        """Remove the most recent processing step and refresh the display."""

        if not self.processing_stack:
            return False, "No processing steps to undo."
        steps = self.processing_steps()[:-1]
        try:
            data = self._execute_steps(steps)
        except Exception as e:
            return False, str(e)
        self.processing_stack = steps
        if steps:
            last = steps[-1]
            self.current_processing = last.key
            self.processing_params = dict(last.params)
        else:
            self.current_processing = "none"
            self.processing_params = {}
        self._apply_processed_array(data)
        return True, None

    def processing_summary_lines(self) -> List[str]:
        """Return formatted text describing the processing stack."""

        lines: List[str] = []
        for i, step in enumerate(self.processing_stack, start=1):
            spec = get_processing_function(step.key)
            label = spec.label if spec else step.key
            params = summarize_parameters(step.key, step.params)
            if params:
                lines.append(f"{i}. {label} ({params})")
            else:
                lines.append(f"{i}. {label}")
        return lines

    def _execute_steps(self, steps: Iterable[ProcessingStep]) -> np.ndarray:
        """Run ``steps`` in order against the layer's base data."""

        data = np.asarray(self.base_data, float)
        result = data
        for step in steps:
            result = apply_processing_step(step.key, result, step.params)
        return np.asarray(result, float)

    def _apply_processed_array(self, data: np.ndarray):
        """Store processed results and notify the underlying graphics item."""

        if self.is_line_layer():
            self.processed_data = np.asarray(data, float).reshape(-1)
            self._update_line_item(autorange=False)
        else:
            self.processed_data = np.asarray(data, float)
            try:
                self.graphics_item.setImage(self.processed_data, autoLevels=False)
            except Exception:
                pass
            if self.widget:
                self.widget.attach_histogram_source()
            self._reapply_colormap()
            self.auto_levels()

    # ---------- layer controls ----------
    def _reapply_colormap(self):
        if not self.supports_colormap():
            return
        if (
            self._colormap_object is None
            and self._colormap_state is None
            and self._colormap_lut is None
        ):
            return
        state = copy.deepcopy(self._colormap_state) if self._colormap_state is not None else None
        lut = (
            np.array(self._colormap_lut, copy=True)
            if self._colormap_lut is not None
            else None
        )
        apply_image_colormap(
            self.graphics_item,
            self._colormap_object,
            name=self.colormap_name,
            lookup_table=lut,
        )

    def set_visible(self, on: bool):
        """Toggle whether the layer's graphics item is shown."""

        self.visible = bool(on)
        try:
            self.graphics_item.setVisible(self.visible)
        except Exception:
            pass

    def set_opacity(self, alpha: float):
        """Adjust the transparency of the rendered layer."""

        alpha = float(np.clip(alpha, 0.0, 1.0))
        self.opacity = alpha
        if self.is_line_layer():
            self._line_style.opacity = alpha
            self._update_line_item(autorange=False)
        else:
            try:
                self.graphics_item.setOpacity(alpha)
            except Exception:
                pass
        if self.widget:
            self.widget.update_opacity_label(alpha)

    def set_colormap(self, name: str):
        """Update the image colormap if supported."""

        self.colormap_name = name or "viridis"
        if not self.supports_colormap():
            return
        cmap, state, lut = resolve_colormap_assets(self.colormap_name)
        if cmap is None and state is None and lut is None:
            return
        applied = apply_image_colormap(
            self.graphics_item,
            cmap,
            name=self.colormap_name,
            lookup_table=lut,
        )
        if not applied and cmap is not None and lut is None:
            fallback = colormap_lookup_table(cmap, name=self.colormap_name)
            apply_image_colormap(
                self.graphics_item,
                cmap,
                name=self.colormap_name,
                lookup_table=fallback,
            )
            if fallback is not None:
                lut = fallback
        self._colormap_object = cmap
        self._colormap_state = copy.deepcopy(state) if state is not None else None
        if lut is not None:
            try:
                self._colormap_lut = np.array(lut, copy=True)
            except Exception:
                self._colormap_lut = None
        else:
            current = getattr(self.graphics_item, "lookupTable", None)
            self._colormap_lut = np.array(current, copy=True) if isinstance(current, np.ndarray) else None
        if self.widget:
            self.widget.update_histogram_colormap(cmap, state)

    def set_levels(self, lo: float, hi: float, *, update_widget: bool = True):
        """Apply manual intensity levels to the image layer."""

        if not np.isfinite(lo) or not np.isfinite(hi):
            return
        if hi <= lo:
            hi = lo + max(abs(lo) * 1e-6, 1e-6)
        self._levels = (float(lo), float(hi))
        if not self.supports_levels():
            return
        try:
            self.graphics_item.setLevels(self._levels)
        except Exception:
            pass
        if update_widget and self.widget:
            self.widget.update_histogram_levels(self._levels[0], self._levels[1])

    def auto_levels(self):
        """Auto-scale image intensity using the processed array."""

        if not self.supports_levels():
            return
        lo, hi = self._compute_levels(self.processed_data)
        self.set_levels(lo, hi, update_widget=True)

    def legend_item(self):
        return self.legend_proxy

    def apply_processing(self, mode: str, params: dict) -> Tuple[bool, Optional[str]]:
        """Apply a processing command or pipeline based on ``mode``."""

        mode = (mode or "none").strip()
        params = dict(params or {})

        if mode.startswith("pipeline:"):
            name = mode.split(":", 1)[1]
            manager = getattr(self.view, "processing_manager", None)
            pipeline = manager.get_pipeline(name) if manager else None
            if pipeline is None:
                return False, f"Pipeline '{name}' is not available."
            return self.apply_pipeline(pipeline)
        if mode == "none" or not mode:
            return self.clear_processing()
        return self.append_processing_step(mode, params)

    def get_display_rect(self):
        """Return the graphics rect for legend placement and camera fits."""

        if self.is_line_layer():
            return self.rect
        rect = self.rect
        if rect is None and isinstance(self.graphics_item, pg.ImageItem):
            try:
                rect = self.graphics_item.mapRectToParent(self.graphics_item.boundingRect())
            except Exception:
                rect = None
        return rect

    # ---------- line helpers ----------
    def _normalise_line_x(self, values: Optional[np.ndarray], length: int) -> np.ndarray:
        """Generate evenly spaced X coordinates when metadata is missing."""

        if length <= 0:
            return np.array([], dtype=float)
        if values is None:
            return np.linspace(0.0, float(max(length - 1, 1)), length, dtype=float) if length > 1 else np.zeros(1)
        arr = np.asarray(values, float).reshape(-1)
        if arr.size == length:
            return arr.astype(float, copy=False)
        if arr.size == 0:
            return np.linspace(0.0, float(max(length - 1, 1)), length, dtype=float) if length > 1 else np.zeros(1)
        start = float(arr[0])
        end = float(arr[-1]) if arr.size > 1 else start + 1.0
        if not np.isfinite(start) or not np.isfinite(end):
            start, end = 0.0, float(length - 1 if length > 1 else 1.0)
        if start == end:
            end = start + 1.0
        return np.linspace(start, end, length, dtype=float)

    def _resample_line_axis(self, xs: np.ndarray, length: int) -> np.ndarray:
        """Resample ``xs`` to ``length`` points preserving start/end values."""

        xs = np.asarray(xs, float).reshape(-1)
        if length <= 0:
            return np.array([], dtype=float)
        if xs.size == length:
            return xs
        if xs.size == 0:
            return np.linspace(0.0, float(max(length - 1, 1)), length, dtype=float) if length > 1 else np.zeros(1)
        start = float(xs[0])
        end = float(xs[-1]) if xs.size > 1 else start + 1.0
        if not np.isfinite(start) or not np.isfinite(end):
            start, end = 0.0, float(length - 1 if length > 1 else 1.0)
        if start == end:
            end = start + 1.0
        return np.linspace(start, end, length, dtype=float)

    def _update_line_item(self, autorange: bool):
        if not self.is_line_layer():
            return
        ys = np.asarray(self.processed_data, float).reshape(-1)
        if ys.size != self._line_x.size:
            self._line_x = self._resample_line_axis(self._line_x, ys.size)
        xs = np.asarray(self._line_x, float)
        style = self._line_style or LineStyleConfig()
        y_plot = ys
        x_plot = xs
        step_mode = style.curve_mode == "step"
        if style.curve_mode == "smooth" and ys.size >= 3:
            try:
                window = style.smooth_window(ys.size)
                y_plot = pg.functions.smooth(ys, window=window)
            except Exception:
                y_plot = ys
        color = style.effective_color()
        color.setAlphaF(style.normalized_opacity())
        base_width = max(0.1, float(style.width))
        if style.show_line:
            pen = pg.mkPen(color, width=base_width)
            try:
                pen_style = {
                    "solid": QtCore.Qt.SolidLine,
                    "dashed": QtCore.Qt.DashLine,
                    "dotted": QtCore.Qt.DotLine,
                    "dashdot": QtCore.Qt.DashDotLine,
                }.get(style.pen_style, QtCore.Qt.SolidLine)
                pen.setStyle(pen_style)
            except Exception:
                pass
        else:
            pen = None

        kwargs: Dict[str, object] = {}
        if step_mode:
            kwargs["stepMode"] = True
            x_plot = self._step_edges(xs)

        marker_brush: Optional[QtGui.QBrush] = None
        marker_pen: Optional[QtGui.QPen] = None
        marker_size: Optional[int] = None
        symbol = None
        if style.markers and not step_mode:
            key = str(style.marker_style).strip().lower()
            symbol_map = {
                "o": "o",
                "circle": "o",
                "●": "o",
                "•": "o",
                "s": "s",
                "square": "s",
                "□": "s",
                "t": "t",
                "triangle": "t",
                "triangleup": "t",
                "^": "t",
                "d": "d",
                "diamond": "d",
                "+": "+",
                "plus": "+",
                "x": "x",
                "cross": "x",
            }
            symbol = symbol_map.get(key, "o")
            marker_color = QtGui.QColor(color)
            marker_pen = QtGui.QPen(marker_color)
            marker_pen.setWidthF(max(1.0, base_width * 0.75))
            marker_brush = QtGui.QBrush(marker_color)
            marker_size = max(1, int(style.marker_size))
        try:
            if symbol:
                self.graphics_item.setData(
                    x_plot,
                    y_plot,
                    pen=pen,
                    symbol=symbol,
                    symbolBrush=marker_brush,
                    symbolPen=marker_pen,
                    symbolSize=marker_size,
                    **kwargs,
                )
            else:
                self.graphics_item.setData(x_plot, y_plot, pen=pen, symbol=None, **kwargs)
        except Exception:
            pass
        try:
            self.graphics_item.setVisible(self.visible)
        except Exception:
            pass
        self.rect = _compute_line_rect(x_plot, y_plot)

    def _step_edges(self, xs: np.ndarray) -> np.ndarray:
        xs = np.asarray(xs, float)
        n = xs.size
        if n == 0:
            return xs
        if n == 1:
            x0 = float(xs[0])
            return np.array([x0 - 0.5, x0 + 0.5], dtype=float)
        diffs = np.diff(xs)
        if np.all(diffs > 0):
            edges = np.empty(n + 1, dtype=float)
            edges[1:-1] = xs[:-1] + diffs / 2.0
            edges[0] = xs[0] - diffs[0] / 2.0
            edges[-1] = xs[-1] + diffs[-1] / 2.0
            return edges
        edges = np.empty(n + 1, dtype=float)
        edges[:-1] = xs
        edges[-1] = xs[-1]
        return edges

class OverlayLayerWidget(QtWidgets.QGroupBox):
    """Side-panel inspector widget for adjusting a single overlay layer."""

    def __init__(self, view: "OverlayView", layer: OverlayLayer):
        super().__init__(layer.title)
        self.view = view
        self.layer = layer
        self._ready = False
        self._active = False
        self._value_precision = 3
        self._block_histogram_updates = False
        self._histogram_signal_connected = False

        self.setSizePolicy(
            QtWidgets.QSizePolicy(QtWidgets.QSizePolicy.Expanding, QtWidgets.QSizePolicy.Fixed)
        )
        self.setProperty("activeLayer", False)
        self.setStyleSheet(
            "QGroupBox { border: 1px solid palette(mid); border-radius: 4px; margin-top: 8px; }"
            "QGroupBox::title { subcontrol-origin: margin; subcontrol-position: top left; padding: 0 6px; }"
            "QGroupBox[activeLayer=\"true\"] { border: 2px solid palette(highlight); }"
        )

        lay = QtWidgets.QVBoxLayout(self)
        lay.setContentsMargins(8, 6, 8, 6)
        lay.setSpacing(6)

        # Visibility / remove
        header = QtWidgets.QHBoxLayout()
        header.setContentsMargins(0, 0, 0, 0)
        header.setSpacing(6)
        self.chk_visible = QtWidgets.QCheckBox("Visible")
        self.chk_visible.setChecked(True)
        self.chk_visible.toggled.connect(self._on_visibility)
        header.addWidget(self.chk_visible)
        self.btn_style = QtWidgets.QToolButton()
        self.btn_style.setText("Style…")
        self.btn_style.clicked.connect(self._on_style)
        header.addWidget(self.btn_style)
        header.addStretch(1)
        self.btn_remove = QtWidgets.QToolButton()
        self.btn_remove.setText("✕")
        self.btn_remove.setToolTip("Remove layer")
        self.btn_remove.clicked.connect(self._on_remove)
        header.addWidget(self.btn_remove)
        lay.addLayout(header)

        # Colormap selection
        self._colormap_row = QtWidgets.QWidget()
        cmap_row = QtWidgets.QHBoxLayout(self._colormap_row)
        cmap_row.setContentsMargins(0, 0, 0, 0)
        cmap_row.setSpacing(6)
        cmap_row.addWidget(QtWidgets.QLabel("Colormap:"))
        self.cmb_colormap = QtWidgets.QComboBox()
        self.cmb_colormap.setSizeAdjustPolicy(QtWidgets.QComboBox.AdjustToMinimumContentsLengthWithIcon)
        self.cmb_colormap.setMinimumContentsLength(12)
        self.cmb_colormap.setMinimumWidth(200)
<<<<<<< HEAD
        for name in available_colormap_names():
            label = name.replace("_", " ").title()
            if is_scientific_colormap(name):
=======
        scientific_names = set(register_scientific_colormaps())
        try:
            cmaps = sorted(pg.colormap.listMaps())
        except Exception:
            cmaps = ["viridis", "plasma", "magma", "cividis", "gray"]
        ordered: List[str] = []
        for name in scientific_colormap_names():
            if name in cmaps and name not in ordered:
                ordered.append(name)
        for name in cmaps:
            if name not in ordered:
                ordered.append(name)
        for name in ordered:
            label = name.replace("_", " ").title()
            if name in scientific_names:
>>>>>>> b5a54eb3
                label = f"{label} (Scientific)"
            self.cmb_colormap.addItem(label, name)
        self.cmb_colormap.currentTextChanged.connect(self._on_colormap)
        cmap_row.addWidget(self.cmb_colormap, 1)
        lay.addWidget(self._colormap_row)

<<<<<<< HEAD
        # Histogram / levels controls
        self._histogram_row = QtWidgets.QWidget()
        hist_row = QtWidgets.QHBoxLayout(self._histogram_row)
        hist_row.setContentsMargins(0, 0, 0, 0)
        hist_row.setSpacing(6)
        hist_kwargs: Dict[str, object] = {}
        try:
            import inspect

            sig = inspect.signature(pg.HistogramLUTWidget.__init__)
            if "orientation" in sig.parameters:
                hist_kwargs["orientation"] = "horizontal"
        except Exception:  # pragma: no cover - best effort capability check
            pass

        self.hist_widget = pg.HistogramLUTWidget(**hist_kwargs)
        # Force a horizontal presentation where supported.  PyQtGraph has used
        # multiple APIs for this over time, so try them all until one succeeds.
        horizontal = False
        try:
            if hasattr(self.hist_widget, "setOrientation"):
                for candidate in ("horizontal", QtCore.Qt.Horizontal):
                    try:
                        self.hist_widget.setOrientation(candidate)  # type: ignore[arg-type]
                        horizontal = True
                        break
                    except Exception:
                        continue
        except Exception:
            pass
        if not horizontal:
            gradient = getattr(self.hist_widget, "gradient", None)
            setter = getattr(gradient, "setOrientation", None)
            if callable(setter):
                for candidate in ("bottom", "horizontal", QtCore.Qt.Horizontal):
                    try:
                        setter(candidate)  # type: ignore[arg-type]
                        horizontal = True
                        break
                    except Exception:
                        continue

        # Some Qt/PyQtGraph combinations keep the histogram vertical even if the
        # colour bar honours the requested orientation.  As a last resort,
        # rotate the histogram viewbox so the bars render horizontally too.
        if not horizontal:
            horizontal = self._force_horizontal_histogram(self.hist_widget)
        else:
            self._force_horizontal_histogram(self.hist_widget)

        self.hist_widget.setMinimumHeight(80 if horizontal else 110)
        self.hist_widget.setMaximumHeight(120 if horizontal else 160)
        self.hist_widget.setSizePolicy(
            QtWidgets.QSizePolicy(QtWidgets.QSizePolicy.Expanding, QtWidgets.QSizePolicy.Fixed)
        )
        try:
            self.hist_widget.vb.setMouseEnabled(x=False, y=False)
        except Exception:
            pass
        self._connect_histogram_signal()
        hist_row.addWidget(self.hist_widget, 1)
        self.btn_autoscale = QtWidgets.QToolButton()
        self.btn_autoscale.setText("Auto")
=======
        # Levels controls
        self._levels_row = QtWidgets.QWidget()
        lvl_row = QtWidgets.QHBoxLayout(self._levels_row)
        lvl_row.setContentsMargins(0, 0, 0, 0)
        lvl_row.setSpacing(6)
        lvl_row.addWidget(QtWidgets.QLabel("Levels:"))
        self.spin_min = QtWidgets.QDoubleSpinBox()
        self.spin_min.setRange(-1e12, 1e12)
        self.spin_min.valueChanged.connect(self._on_levels_changed)
        lvl_row.addWidget(self.spin_min)
        lvl_row.addWidget(QtWidgets.QLabel("→"))
        self.spin_max = QtWidgets.QDoubleSpinBox()
        self.spin_max.setRange(-1e12, 1e12)
        self.spin_max.valueChanged.connect(self._on_levels_changed)
        lvl_row.addWidget(self.spin_max)
        self.btn_autoscale = QtWidgets.QPushButton("Auto")
>>>>>>> b5a54eb3
        self.btn_autoscale.clicked.connect(self._on_autoscale)
        hist_row.addWidget(self.btn_autoscale, 0)
        lay.addWidget(self._histogram_row)
        self._histogram_row.setVisible(False)
        self.hist_widget.setVisible(False)

        # Opacity slider
        opacity_row = QtWidgets.QHBoxLayout()
        opacity_row.addWidget(QtWidgets.QLabel("Opacity:"))
        self.sld_opacity = QtWidgets.QSlider(QtCore.Qt.Horizontal)
        self.sld_opacity.setRange(0, 100)
        self.sld_opacity.setValue(100)
        self.sld_opacity.valueChanged.connect(self._on_opacity)
        opacity_row.addWidget(self.sld_opacity, 1)
        self.lbl_opacity = QtWidgets.QLabel("100%")
        opacity_row.addWidget(self.lbl_opacity)
        lay.addLayout(opacity_row)

        # Processing controls
        manager_ref = getattr(view, "processing_manager", None)
        self.manager: Optional[ProcessingManager] = None
        proc_box = QtWidgets.QGroupBox("Processing")
        proc_box.setSizePolicy(
            QtWidgets.QSizePolicy(QtWidgets.QSizePolicy.Expanding, QtWidgets.QSizePolicy.Preferred)
        )
        proc_layout = QtWidgets.QVBoxLayout(proc_box)
        proc_layout.setContentsMargins(6, 6, 6, 6)
        proc_layout.setSpacing(4)

        proc_row = QtWidgets.QHBoxLayout()
        proc_row.addWidget(QtWidgets.QLabel("Operation:"))
        self.cmb_processing = QtWidgets.QComboBox()
        self.cmb_processing.setSizeAdjustPolicy(QtWidgets.QComboBox.AdjustToMinimumContentsLengthWithIcon)
        self.cmb_processing.setMinimumContentsLength(14)
        self.cmb_processing.setMinimumWidth(220)
        self.cmb_processing.currentIndexChanged.connect(self._on_processing_mode_changed)
        proc_row.addWidget(self.cmb_processing, 1)
        proc_layout.addLayout(proc_row)

        self.param_stack = QtWidgets.QStackedWidget()
        self.param_stack.setSizePolicy(
            QtWidgets.QSizePolicy(QtWidgets.QSizePolicy.Expanding, QtWidgets.QSizePolicy.Preferred)
        )
        self._function_forms: Dict[str, ParameterForm] = {}
        self._function_indices: Dict[str, int] = {}
        self._none_index: int = 0
        self._pipeline_summary_index: int = 0
        self.lbl_pipeline_summary = QtWidgets.QLabel()
        self._rebuild_forms_for_dims()

        proc_layout.addWidget(self.param_stack)

        apply_row = QtWidgets.QHBoxLayout()
        apply_row.setContentsMargins(0, 0, 0, 0)
        apply_row.setSpacing(6)
        self.lbl_targets = QtWidgets.QLabel()
        self.lbl_targets.setStyleSheet("color: #666;")
        apply_row.addWidget(self.lbl_targets, 1)
        self._apply_label_base = "Apply to selection"
        self.btn_apply = QtWidgets.QPushButton(self._apply_label_base)
        self.btn_apply.clicked.connect(self._apply_processing)
        apply_row.addWidget(self.btn_apply, 0)
        proc_layout.addLayout(apply_row)

        self.history_stack = QtWidgets.QStackedWidget()
        self.lst_history = QtWidgets.QListWidget()
        self.lst_history.setSelectionMode(QtWidgets.QAbstractItemView.NoSelection)
        self.lst_history.setFocusPolicy(QtCore.Qt.NoFocus)
        self.lst_history.setMinimumHeight(80)
        self.lst_history.setStyleSheet("QListWidget { background: rgba(255,255,255,8); }")
        self.lbl_history_hint = QtWidgets.QLabel("No processing steps applied.")
        self.lbl_history_hint.setAlignment(QtCore.Qt.AlignCenter)
        self.lbl_history_hint.setStyleSheet("color: #666; padding: 4px;")
        self.history_stack.addWidget(self.lbl_history_hint)
        self.history_stack.addWidget(self.lst_history)
        proc_layout.addWidget(self.history_stack)

        history_buttons = QtWidgets.QHBoxLayout()
        history_buttons.setContentsMargins(0, 0, 0, 0)
        history_buttons.setSpacing(6)
        self.btn_undo = QtWidgets.QPushButton("Undo last")
        self.btn_undo.clicked.connect(self._on_undo_processing)
        history_buttons.addWidget(self.btn_undo)
        self.btn_clear_processing = QtWidgets.QPushButton("Clear")
        self.btn_clear_processing.clicked.connect(self._on_clear_processing)
        history_buttons.addWidget(self.btn_clear_processing)
        history_buttons.addStretch(1)
        self.btn_save_pipeline = QtWidgets.QPushButton("Save pipeline…")
        self.btn_save_pipeline.clicked.connect(self._on_save_pipeline)
        history_buttons.addWidget(self.btn_save_pipeline)
        proc_layout.addLayout(history_buttons)
        lay.addWidget(proc_box)
        self.set_processing_manager(manager_ref)

        self._value_precision = -1
        self.set_value_precision(6)

        self._ready = True
        self._set_apply_pending(False)
        self._refresh_history_display()
        self._update_history_controls()
        self.update_target_summary()

    # ---------- UI helpers ----------
    def update_from_layer(self):
        self._ready = False
        self.setTitle(self.layer.title)
        self.chk_visible.setChecked(self.layer.visible)
        is_line = self.layer.is_line_layer()
        self.btn_style.setVisible(is_line)
        supports_cmap = self.layer.supports_colormap()
        self._colormap_row.setVisible(supports_cmap)
        self.cmb_colormap.setEnabled(supports_cmap)
        supports_levels = self.layer.supports_levels()
        has_hist = supports_levels and self.hist_widget is not None
        self._histogram_row.setVisible(has_hist)
        if self.hist_widget is not None:
            self.hist_widget.setVisible(has_hist)
        self.btn_autoscale.setEnabled(supports_levels)
        if supports_cmap:
            self._set_colormap_selection(self.layer.colormap_name)
        self.attach_histogram_source()
        if supports_levels:
            lo, hi = getattr(self.layer, "_levels", (0.0, 1.0))
            self.update_histogram_levels(lo, hi)
        self.update_opacity_label(self.layer.opacity)
        block = self.sld_opacity.blockSignals(True)
        self.sld_opacity.setValue(int(round(self.layer.opacity * 100)))
        self.sld_opacity.blockSignals(block)
        current_mode = self.layer.current_processing or "none"
        self._refresh_processing_options()
        self._select_processing_mode(current_mode, trigger=False)
        if current_mode.startswith("pipeline:"):
            name = current_mode.split(":", 1)[1]
            self._update_pipeline_summary(name)
        else:
            form = self._function_forms.get(current_mode)
            if form:
                form.set_values(self.layer.processing_params)
        if hasattr(self.view, "_update_layer_row"):
            self.view._update_layer_row(self.layer)
        self._ready = True
        self._set_apply_pending(False)
        self._refresh_history_display()
        self._update_history_controls()
        self.update_target_summary()

    def set_value_precision(self, digits: int):
        try:
            digits = int(digits)
        except Exception:
<<<<<<< HEAD
            return
        self._value_precision = max(0, min(8, digits))
=======
            digits = self._value_precision
        digits = max(0, min(8, digits))
        if getattr(self, "_value_precision", None) == digits:
            return
        self._value_precision = digits
        step = 10 ** (-digits) if digits > 0 else 1.0
        for spin in (self.spin_min, self.spin_max):
            block = spin.blockSignals(True)
            spin.setDecimals(digits)
            spin.setSingleStep(step)
            spin.setValue(spin.value())
            spin.blockSignals(block)
        if self.layer.supports_levels():
            lo, hi = getattr(self.layer, "_levels", (0.0, 1.0))
            self.update_level_spins(lo, hi)
>>>>>>> b5a54eb3

    def _set_colormap_selection(self, name: str):
        if not self.layer.supports_colormap():
            return
        idx = self.cmb_colormap.findText(name, QtCore.Qt.MatchFixedString)
        if idx < 0:
            idx = self.cmb_colormap.findText("viridis", QtCore.Qt.MatchFixedString)
        if idx >= 0:
            block = self.cmb_colormap.blockSignals(True)
            self.cmb_colormap.setCurrentIndex(idx)
            self.cmb_colormap.blockSignals(block)

    def update_histogram_levels(self, lo: float, hi: float):
        if self.hist_widget is None or not self.layer.supports_levels():
            return
        if not np.isfinite(lo) or not np.isfinite(hi):
            return
        if hi <= lo:
            hi = lo + max(abs(lo) * 1e-6, 1e-6)
        self._set_histogram_levels(float(lo), float(hi))

    def attach_histogram_source(self):
        supports_levels = self.layer.supports_levels()
        has_hist = supports_levels and self.hist_widget is not None
        self._histogram_row.setVisible(has_hist)
        if self.hist_widget is None:
            return
        self.hist_widget.setVisible(has_hist)
        if not has_hist:
            return
        try:
            self.hist_widget.setImageItem(self.layer.graphics_item)
        except Exception:
            pass
        self._connect_histogram_signal()
        self.update_histogram_colormap(
            getattr(self.layer, "_colormap_object", None),
            getattr(self.layer, "_colormap_state", None),
        )

    def update_histogram_colormap(self, cmap: Optional["pg.ColorMap"], state: Optional[dict]):
        if self.hist_widget is None or not self.layer.supports_levels():
            return
        item = self._histogram_item()
        if item is not None:
            apply_histogram_gradient(item, cmap, state)

    def _histogram_item(self):
        if self.hist_widget is None:
            return None
        return getattr(self.hist_widget, "item", None)

    def _force_horizontal_histogram(self, widget: Optional[QtWidgets.QWidget]) -> bool:
        """Rotate the histogram plot so bars render horizontally when needed."""

        if widget is None:
            return False
        cached = widget.property("_xr_horizontal_hist_done")
        if cached is not None:
            return bool(cached)

        def _reset_transform(target) -> None:
            if target is None:
                return
            try:
                target.resetTransform()  # type: ignore[attr-defined]
                return
            except Exception:
                pass
            try:
                target.setTransform(QtGui.QTransform())  # type: ignore[attr-defined]
            except Exception:
                pass

        def _rotate_target(target) -> bool:
            if target is None:
                return False
            for angle in (-90, 90):
                try:
                    target.rotate(angle)  # type: ignore[attr-defined]
                    return True
                except Exception:
                    try:
                        target.setTransform(QtGui.QTransform().rotate(angle))  # type: ignore[attr-defined]
                        return True
                    except Exception:
                        continue
            return False

        item = getattr(widget, "item", None)
        view_box = getattr(item, "vb", None)

        # Some builds expose the histogram PlotWidget via ui.histogram.
        hist_plot = None
        ui_obj = getattr(widget, "ui", None)
        if ui_obj is not None:
            hist_plot = getattr(ui_obj, "histogram", None)
            if hist_plot is not None and view_box is None:
                try:
                    if hasattr(hist_plot, "getViewBox"):
                        view_box = hist_plot.getViewBox()  # type: ignore[call-arg]
                    elif hasattr(hist_plot, "plotItem"):
                        view_box = hist_plot.plotItem.getViewBox()  # type: ignore[attr-defined]
                except Exception:
                    view_box = None

        rotated = False
        # Prefer rotating the underlying ViewBox; fall back to the item if needed.
        target_candidates = [view_box, item]
        for target in target_candidates:
            if target is None:
                continue
            _reset_transform(target)
            if _rotate_target(target):
                rotated = True
                break

        if rotated and view_box is not None:
            for func_name in ("setDefaultPadding", "setAspectLocked", "invertY", "setMouseEnabled"):
                func = getattr(view_box, func_name, None)
                if callable(func):
                    try:
                        if func_name == "setDefaultPadding":
                            func(0.0)
                        elif func_name == "setAspectLocked":
                            func(False)
                        elif func_name == "invertY":
                            func(True)
                        elif func_name == "setMouseEnabled":
                            func(x=False, y=False)
                    except Exception:
                        pass
        widget.setProperty("_xr_horizontal_hist_done", rotated)
        return rotated

    def _connect_histogram_signal(self):
        if self._histogram_signal_connected or self.hist_widget is None:
            return
        connected = False
        signal = getattr(self.hist_widget, "sigLevelsChanged", None)
        if signal is not None:
            try:
                signal.connect(self._on_histogram_levels_changed)
                connected = True
            except Exception:
                connected = False
        if not connected:
            item = self._histogram_item()
            if item is not None:
                signal = getattr(item, "sigLevelsChanged", None)
                if signal is not None:
                    try:
                        signal.connect(self._on_histogram_levels_changed)
                        connected = True
                    except Exception:
                        connected = False
        self._histogram_signal_connected = connected

    def _set_histogram_levels(self, lo: float, hi: float) -> None:
        funcs: List = []
        if self.hist_widget is not None:
            setter = getattr(self.hist_widget, "setLevels", None)
            if callable(setter):
                funcs.append(setter)
        item = self._histogram_item()
        if item is not None:
            setter = getattr(item, "setLevels", None)
            if callable(setter):
                funcs.append(setter)
        for func in funcs:
            if self._invoke_histogram_set_levels(func, lo, hi):
                break

    def _invoke_histogram_set_levels(self, func, lo: float, hi: float) -> bool:
        try:
            self._block_histogram_updates = True
            func((lo, hi))
            return True
        except TypeError:
            pass
        except Exception:
            return False
        finally:
            self._block_histogram_updates = False
        try:
            self._block_histogram_updates = True
            func(lo, hi)
            return True
        except Exception:
            return False
        finally:
            self._block_histogram_updates = False

    def _current_histogram_levels(self) -> Optional[Tuple[float, float]]:
        if self.hist_widget is None:
            return None
        getter = getattr(self.hist_widget, "getLevels", None)
        if callable(getter):
            try:
                levels = getter()
            except Exception:
                levels = None
            if isinstance(levels, (tuple, list)) and len(levels) >= 2:
                return float(levels[0]), float(levels[1])
        item = self._histogram_item()
        getter = getattr(item, "getLevels", None) if item is not None else None
        if callable(getter):
            try:
                levels = getter()
            except Exception:
                return None
            if isinstance(levels, (tuple, list)) and len(levels) >= 2:
                return float(levels[0]), float(levels[1])
        return None

    def update_opacity_label(self, alpha: float):
        pct = int(round(float(alpha) * 100))
        self.lbl_opacity.setText(f"{pct}%")

    def set_active(self, active: bool):
        active = bool(active)
        if self._active == active:
            return
        self._active = active
        self.setProperty("activeLayer", active)
        self.style().unpolish(self)
        self.style().polish(self)

    def update_target_summary(self):
        targets = self._selected_layers_for_actions()
        count = len(targets)
        if count <= 1:
            text = "Target: this layer"
        else:
            text = f"Target: {count} layers"
        self.lbl_targets.setText(text)

    def _set_apply_pending(self, pending: bool):
        text = f"{self._apply_label_base}*" if pending else self._apply_label_base
        if self.btn_apply.text() != text:
            self.btn_apply.setText(text)

    def _mark_apply_pending(self):
        if not self._ready:
            return
        self._set_apply_pending(True)

    def _refresh_history_display(self):
        lines = self.layer.processing_summary_lines()
        self.lst_history.clear()
        if not lines:
            self.history_stack.setCurrentWidget(self.lbl_history_hint)
            return
        for line in lines:
            self.lst_history.addItem(line)
        self.history_stack.setCurrentWidget(self.lst_history)

    def _update_history_controls(self):
        has_steps = self.layer.has_processing()
        self.btn_undo.setEnabled(has_steps)
        self.btn_clear_processing.setEnabled(has_steps)
        self.btn_save_pipeline.setEnabled(bool(self.manager) and has_steps)

    def _selected_layers_for_actions(self) -> List[OverlayLayer]:
        """Return selected layers with the inspector layer prioritised first."""

        selected = list(self.view.selected_layers())
        if not selected:
            return [self.layer]
        if self.layer not in selected:
            selected.insert(0, self.layer)
        else:
            selected = [self.layer] + [layer for layer in selected if layer is not self.layer]
        seen = set()
        ordered: List[OverlayLayer] = []
        for layer in selected:
            if layer in seen:
                continue
            seen.add(layer)
            ordered.append(layer)
        return ordered

    def _update_mode_ui(self, data: Dict[str, object], *, mark_pending: bool):
        mode_type = data.get("type")
        if mode_type == "function":
            idx = self._function_indices.get(data.get("key", ""), self._none_index)
            try:
                self.param_stack.setCurrentIndex(idx)
            except Exception:
                pass
            if hasattr(self, "lbl_pipeline_summary"):
                self.lbl_pipeline_summary.setText("Select a pipeline to view steps.")
        elif mode_type == "pipeline":
            name = str(data.get("name", ""))
            try:
                self.param_stack.setCurrentIndex(self._pipeline_summary_index)
            except Exception:
                pass
            self._update_pipeline_summary(name)
        else:
            try:
                self.param_stack.setCurrentIndex(self._none_index)
            except Exception:
                pass
            if hasattr(self, "lbl_pipeline_summary"):
                self.lbl_pipeline_summary.setText("Select a pipeline to view steps.")
        if mark_pending:
            self._mark_apply_pending()
        else:
            self._set_apply_pending(False)

    def processing_parameters(self) -> dict:
        data = self._current_processing_data()
        if data.get("type") == "function":
            form = self._function_forms.get(data.get("key", ""))
            if form:
                return form.values()
        return {}

    def current_processing(self) -> str:
        data = self._current_processing_data()
        if data.get("type") == "function":
            return data.get("key", "none")
        if data.get("type") == "pipeline":
            return f"pipeline:{data.get('name', '')}"
        return "none"

    def _current_processing_data(self) -> Dict[str, object]:
        data = self.cmb_processing.currentData()
        if isinstance(data, dict):
            return data
        return {"type": "none"}

    def _find_data_index(self, target: Dict[str, object]) -> int:
        for idx in range(self.cmb_processing.count()):
            data = self.cmb_processing.itemData(idx)
            if isinstance(data, dict) and data.get("type") == target.get("type"):
                if data.get("type") == "function" and data.get("key") == target.get("key"):
                    return idx
                if data.get("type") == "pipeline" and data.get("name") == target.get("name"):
                    return idx
                if data.get("type") == "none":
                    return idx
        return -1

    def _current_dims(self) -> Tuple[str, ...]:
        if self.layer.is_line_layer():
            return ("line",)
        data = getattr(self.layer, "base_data", None)
        if data is None:
            return ()
        return tuple(f"axis{i}" for i in range(np.ndim(data)))

    def _rebuild_forms_for_dims(self):
        while self.param_stack.count():
            widget = self.param_stack.widget(0)
            self.param_stack.removeWidget(widget)
            widget.deleteLater()
        self._function_forms.clear()
        self._function_indices.clear()
        none_widget = QtWidgets.QWidget()
        self._none_index = self.param_stack.addWidget(none_widget)
        dims = self._current_dims()
        ndim = len(dims) if dims else None
        for spec in list_processing_functions(ndim):
            form = ParameterForm(spec.parameters_for_data(dims))
            form.parametersChanged.connect(self._on_processing_params_changed)
            idx = self.param_stack.addWidget(form)
            self._function_forms[spec.key] = form
            self._function_indices[spec.key] = idx
        summary_container = QtWidgets.QWidget()
        summary_layout = QtWidgets.QVBoxLayout(summary_container)
        summary_layout.setContentsMargins(0, 0, 0, 0)
        summary_layout.setSpacing(0)
        self.lbl_pipeline_summary = QtWidgets.QLabel("Select a pipeline to view steps.")
        self.lbl_pipeline_summary.setWordWrap(True)
        self.lbl_pipeline_summary.setStyleSheet("color: #666;")
        summary_layout.addWidget(self.lbl_pipeline_summary)
        self._pipeline_summary_index = self.param_stack.addWidget(summary_container)

    def _refresh_processing_options(self):
        current = self._current_processing_data()
        self._rebuild_forms_for_dims()
        dims = self._current_dims()
        ndim = len(dims) if dims else None
        block = self.cmb_processing.blockSignals(True)
        self.cmb_processing.clear()
        self.cmb_processing.addItem("None", {"type": "none"})
        for spec in list_processing_functions(ndim):
            self.cmb_processing.addItem(spec.label, {"type": "function", "key": spec.key})
        if self.manager:
            for name in self.manager.pipeline_names():
                self.cmb_processing.addItem(f"Pipeline: {name}", {"type": "pipeline", "name": name})
        idx = self._find_data_index(current)
        if idx < 0:
            idx = self._find_data_index({"type": "none"})
        if idx < 0:
            idx = 0
        self.cmb_processing.setCurrentIndex(idx)
        self.cmb_processing.blockSignals(block)
        self._update_mode_ui(self._current_processing_data(), mark_pending=False)

    def _update_pipeline_summary(self, name: str):
        if not self.manager:
            self.lbl_pipeline_summary.setText("No processing manager available.")
            return
        pipeline = self.manager.get_pipeline(name)
        if pipeline is None:
            self.lbl_pipeline_summary.setText(f"Pipeline '{name}' not found.")
            return
        lines = []
        for i, step in enumerate(pipeline.steps, start=1):
            spec = get_processing_function(step.key)
            label = spec.label if spec else step.key
            params = summarize_parameters(step.key, step.params)
            if params:
                lines.append(f"{i}. {label} ({params})")
            else:
                lines.append(f"{i}. {label}")
        self.lbl_pipeline_summary.setText("\n".join(lines))

    def set_processing_manager(self, manager: Optional[ProcessingManager]):
        if getattr(self, "manager", None) is manager:
            return
        if getattr(self, "manager", None):
            try:
                self.manager.pipelines_changed.disconnect(self._on_pipelines_changed)
            except Exception:
                pass
        self.manager = manager
        if manager:
            manager.pipelines_changed.connect(self._on_pipelines_changed)
        self._refresh_processing_options()
        self._update_history_controls()

    def _on_pipelines_changed(self):
        self._refresh_processing_options()
        self._update_history_controls()

    # ---------- Slots ----------
    def _on_visibility(self, on: bool):
        self.layer.set_visible(on)
        if hasattr(self.view, "_update_layer_row"):
            self.view._update_layer_row(self.layer)
        if on:
            self.view.auto_view_range()

    def _on_remove(self):
        self.view.remove_layer(self.layer)

    def _on_colormap(self, name: str):
        if not self._ready or not self.layer.supports_colormap():
            return
        self.layer.set_colormap(name)

    def _on_histogram_levels_changed(self, *_args):
        if not self._ready or self._block_histogram_updates:
            return
        levels = self._current_histogram_levels()
        if not levels:
            return
        lo, hi = levels
        self.layer.set_levels(lo, hi, update_widget=False)

    def _on_autoscale(self):
        if not self.layer.supports_levels():
            return
        self.layer.auto_levels()

    def _on_opacity(self, value: int):
        alpha = float(value) / 100.0
        self.layer.set_opacity(alpha)

    def _on_style(self):
        if not self.layer.is_line_layer():
            return
        dialog = LineStyleDialog(self, initial=self.layer.line_style_config())
        dialog.applied.connect(self._apply_line_style_from_dialog)
        if dialog.exec_() != QtWidgets.QDialog.Accepted:
            return
        style = dialog.line_style()
        if style is None:
            return
        self._apply_line_style_from_dialog(style)

    def _apply_line_style_from_dialog(self, style: LineStyleConfig) -> None:
        if style is None:
            return
        self.layer.set_line_style(style)
        block = self.sld_opacity.blockSignals(True)
        self.sld_opacity.setValue(int(round(self.layer.opacity * 100)))
        self.sld_opacity.blockSignals(block)
        self.update_opacity_label(self.layer.opacity)
        self.view.auto_view_range()

    def _on_undo_processing(self):
        targets = self._selected_layers_for_actions()
        successes: List[OverlayLayer] = []
        errors: List[Tuple[str, str]] = []
        for layer in targets:
            ok, err = layer.undo_processing()
            if ok:
                successes.append(layer)
            else:
                errors.append((layer.title, err or "No processing steps to undo."))
        if successes:
            for layer in successes:
                if layer.widget:
                    layer.widget.update_from_layer()
            self.view.auto_view_range()
        if errors:
            messages = {err for _, err in errors}
            if successes or len(messages) > 1 or next(iter(messages), "") != "No processing steps to undo.":
                text = "Unable to undo for:\n" + "\n".join(f"• {title}: {err}" for title, err in errors)
                QtWidgets.QMessageBox.warning(self, "Undo failed", text)
            else:
                QtWidgets.QMessageBox.information(self, "Nothing to undo", "No processing steps to undo for the selected layers.")

    def _on_clear_processing(self):
        targets = self._selected_layers_for_actions()
        successes: List[OverlayLayer] = []
        errors: List[Tuple[str, str]] = []
        for layer in targets:
            ok, err = layer.clear_processing()
            if ok:
                successes.append(layer)
            else:
                errors.append((layer.title, err or "Unable to clear processing."))
        if successes:
            for layer in successes:
                if layer.widget:
                    layer.widget.update_from_layer()
            self.view.auto_view_range()
        if errors:
            text = "Some layers could not be cleared:\n" + "\n".join(f"• {title}: {err}" for title, err in errors)
            QtWidgets.QMessageBox.warning(self, "Clear failed", text)

    def _on_save_pipeline(self):
        """Prompt for a pipeline name and persist the layer's processing stack."""

        if not self.manager:
            QtWidgets.QMessageBox.information(self, "Save pipeline", "No processing manager is available to store pipelines.")
            return
        if not self.layer.has_processing():
            QtWidgets.QMessageBox.information(self, "Save pipeline", "Add at least one processing step before saving a pipeline.")
            return
        default_name = f"{self.layer.title} pipeline"
        name, ok = QtWidgets.QInputDialog.getText(self, "Save pipeline", "Pipeline name:", text=default_name)
        if not ok:
            return
        name = str(name).strip()
        if not name:
            QtWidgets.QMessageBox.warning(self, "Save pipeline", "Pipeline name cannot be empty.")
            return
        pipeline = self.layer.processing_pipeline(name)
        try:
            self.manager.save_pipeline(pipeline)
        except Exception as e:
            QtWidgets.QMessageBox.warning(self, "Save pipeline", str(e))
            return
        QtWidgets.QMessageBox.information(self, "Pipeline saved", f"Saved pipeline '{name}'.")

    def _on_processing_mode_changed(self):
        data = self._current_processing_data()
        self._update_mode_ui(data, mark_pending=True)

    def _on_processing_params_changed(self, *_):
        self._mark_apply_pending()

    def _apply_processing(self):
        """Run the selected processing configuration on the active layer set."""

        if not self._ready:
            return
        data = self._current_processing_data()
        targets = self._selected_layers_for_actions()
        if not targets:
            return

        successes: List[OverlayLayer] = []
        errors: List[Tuple[str, str]] = []

        mode_type = data.get("type")
        if mode_type == "pipeline":
            if not self.manager:
                QtWidgets.QMessageBox.warning(self, "Processing failed", "No processing manager is available.")
                return
            name = str(data.get("name", ""))
            pipeline = self.manager.get_pipeline(name)
            if pipeline is None:
                QtWidgets.QMessageBox.warning(self, "Processing failed", f"Pipeline '{name}' is not available.")
                return
            for layer in targets:
                ok, err = layer.apply_pipeline(pipeline)
                if ok:
                    successes.append(layer)
                else:
                    errors.append((layer.title, err or "Unknown error"))
        elif mode_type == "function":
            key = data.get("key", "")
            params = self.processing_parameters()
            for layer in targets:
                ok, err = layer.append_processing_step(str(key), params)
                if ok:
                    successes.append(layer)
                else:
                    errors.append((layer.title, err or "Processing step failed"))
        else:
            for layer in targets:
                ok, err = layer.clear_processing()
                if ok:
                    successes.append(layer)
                else:
                    errors.append((layer.title, err or "Unable to clear processing"))

        if successes:
            for layer in successes:
                if layer.widget and layer.widget is not self:
                    layer.widget.update_from_layer()
            self.update_from_layer()
            self.view.auto_view_range()
        if successes:
            self._set_apply_pending(False)
        if errors:
            message = "Some layers could not be processed:\n" + "\n".join(
                f"• {title}: {reason}" for title, reason in errors
            )
            QtWidgets.QMessageBox.warning(self, "Processing failed", message)

    def _select_processing_mode(self, mode: str, trigger: bool = True):
        if mode.startswith("pipeline:"):
            name = mode.split(":", 1)[1]
            target = {"type": "pipeline", "name": name}
        elif mode and mode != "none":
            target = {"type": "function", "key": mode}
        else:
            target = {"type": "none"}
        idx = self._find_data_index(target)
        if idx < 0:
            idx = 0
        block = self.cmb_processing.blockSignals(True)
        self.cmb_processing.setCurrentIndex(idx)
        self.cmb_processing.blockSignals(block)
        self._update_mode_ui(self._current_processing_data(), mark_pending=trigger)

class OverlayView(QtWidgets.QWidget):
    """Interactive view that manages layered image and curve overlays."""

    def __init__(
        self,
        processing_manager: Optional[ProcessingManager] = None,
        preferences: Optional[PreferencesManager] = None,
        parent=None,
    ):
        super().__init__(parent)
        self.setAcceptDrops(True)
        self.layers: List[OverlayLayer] = []
        self.processing_manager: Optional[ProcessingManager] = processing_manager
        self.preferences: Optional[PreferencesManager] = None
        self._annotation_config: Optional[PlotAnnotationConfig] = None
        self._legend_item: Optional[pg.LegendItem] = None

        layout = QtWidgets.QVBoxLayout(self)
        layout.setContentsMargins(6, 6, 6, 6)
        layout.setSpacing(6)

        toolbar = QtWidgets.QHBoxLayout()
        toolbar.setSpacing(10)

        def _make_group(title: str, widgets: Iterable[QtWidgets.QWidget]) -> QtWidgets.QWidget:
            items = tuple(widgets)
            if not items:
                spacer = QtWidgets.QWidget()
                spacer.setVisible(False)
                return spacer
            if len(items) == 1:
                widget = items[0]
                if isinstance(widget, QtWidgets.QAbstractButton):
                    widget.setToolTip(title)
                return widget

            frame = QtWidgets.QFrame()
            frame.setProperty("modernSection", True)
            layout = QtWidgets.QVBoxLayout(frame)
            layout.setContentsMargins(10, 8, 10, 8)
            layout.setSpacing(6)

            label = QtWidgets.QLabel(title)
            label.setProperty("modernSectionTitle", True)
            layout.addWidget(label)

            row = QtWidgets.QHBoxLayout()
            row.setContentsMargins(0, 0, 0, 0)
            row.setSpacing(6)
            for widget in items:
                row.addWidget(widget)
            layout.addLayout(row)
            return frame

        self.btn_auto_view = QtWidgets.QPushButton("Auto view")
        self.btn_auto_view.clicked.connect(self.auto_view_range)
        self.btn_clear = QtWidgets.QPushButton("Clear layers")
        self.btn_clear.clicked.connect(self.clear_layers)
        self.btn_export = QtWidgets.QToolButton()
        self.btn_export.setText("Export")
        self.btn_export.setPopupMode(QtWidgets.QToolButton.InstantPopup)
        export_menu = QtWidgets.QMenu(self.btn_export)
        act_composite = export_menu.addAction("Save composite image…")
        act_composite.triggered.connect(self._export_composite)
        act_layers = export_menu.addAction("Save layers to folder…")
        act_layers.triggered.connect(self._export_individual_layers)
        export_menu.addSeparator()
        act_layout = export_menu.addAction("Save overlay layout…")
        act_layout.triggered.connect(self._export_full_layout)
        self.btn_export.setMenu(export_menu)
        self.btn_annotations = QtWidgets.QPushButton("Set annotations…")
        self.btn_annotations.clicked.connect(self._open_annotation_dialog)

        toolbar.addWidget(_make_group("Layers", (self.btn_clear,)))
        toolbar.addWidget(_make_group("Scaling", (self.btn_auto_view,)))
        toolbar.addWidget(_make_group("Style", (self.btn_annotations,)))
        toolbar.addWidget(_make_group("Export", (self.btn_export,)))
        toolbar.addStretch(1)
        layout.addLayout(toolbar)

        splitter = QtWidgets.QSplitter(QtCore.Qt.Horizontal)
        layout.addWidget(splitter, 1)

        # Layer controls panel
        panel = QtWidgets.QWidget()
        panel.setMinimumWidth(440)
        panel.setSizePolicy(
            QtWidgets.QSizePolicy(QtWidgets.QSizePolicy.Preferred, QtWidgets.QSizePolicy.Expanding)
        )
        panel_layout = QtWidgets.QVBoxLayout(panel)
        panel_layout.setContentsMargins(12, 12, 12, 12)
        panel_layout.setSpacing(10)

        self._layer_rows: Dict[OverlayLayer, int] = {}
        self._layer_pages: Dict[OverlayLayer, int] = {}
        self._active_layer: Optional[OverlayLayer] = None
        self._updating_table = False

        self.layer_table = QtWidgets.QTableWidget(0, 3)
        self.layer_table.setSizePolicy(
            QtWidgets.QSizePolicy(QtWidgets.QSizePolicy.Expanding, QtWidgets.QSizePolicy.Fixed)
        )
        self.layer_table.setMinimumHeight(140)
        self.layer_table.setSelectionBehavior(QtWidgets.QAbstractItemView.SelectRows)
        self.layer_table.setSelectionMode(QtWidgets.QAbstractItemView.ExtendedSelection)
        self.layer_table.setEditTriggers(QtWidgets.QAbstractItemView.NoEditTriggers)
        self.layer_table.verticalHeader().setVisible(False)
        self.layer_table.setHorizontalHeaderLabels(["Vis", "Layer", "Type"])
        header = self.layer_table.horizontalHeader()
        try:
            header.setSectionResizeMode(0, QtWidgets.QHeaderView.ResizeToContents)
            header.setSectionResizeMode(1, QtWidgets.QHeaderView.Stretch)
            header.setSectionResizeMode(2, QtWidgets.QHeaderView.ResizeToContents)
        except Exception:
            pass
        self.layer_table.itemSelectionChanged.connect(self._on_layer_selection_changed)
        self.layer_table.itemChanged.connect(self._on_layer_table_item_changed)
        panel_layout.addWidget(self.layer_table)

        self.detail_stack = QtWidgets.QStackedWidget()
        self.detail_stack.setSizePolicy(
            QtWidgets.QSizePolicy(QtWidgets.QSizePolicy.Expanding, QtWidgets.QSizePolicy.Fixed)
        )
        self._empty_detail = QtWidgets.QLabel("Select a layer to adjust its appearance and processing.")
        self._empty_detail.setAlignment(QtCore.Qt.AlignCenter)
        self._empty_detail.setWordWrap(True)
        self.detail_stack.addWidget(self._empty_detail)
        self.detail_stack.setCurrentWidget(self._empty_detail)

        self.detail_container = QtWidgets.QScrollArea()
        self.detail_container.setWidgetResizable(True)
        self.detail_container.setFrameShape(QtWidgets.QFrame.NoFrame)
        self.detail_container.setWidget(self.detail_stack)
        panel_layout.addWidget(self.detail_container, 1)

        self.lbl_hint = QtWidgets.QLabel("Drag datasets here to overlay them.")
        self.lbl_hint.setAlignment(QtCore.Qt.AlignCenter)
        self.lbl_hint.setWordWrap(True)
        panel_layout.addWidget(self.lbl_hint)

        splitter.addWidget(panel)

        # Plot area
        self.glw = pg.GraphicsLayoutWidget()
        self.plot = self.glw.addPlot(row=0, col=0)
        self.plot.invertY(False)
        self.plot.showGrid(x=False, y=False)
        self.plot.setLabel("left", "Y")
        self.plot.setLabel("bottom", "X")
        splitter.addWidget(self.glw)
        splitter.setStretchFactor(0, 1)
        splitter.setStretchFactor(1, 1)
        QtCore.QTimer.singleShot(0, lambda: splitter.setSizes([520, 640]))

        self.set_preferences(preferences)

    # ---------- drag & drop ----------
    def dragEnterEvent(self, ev):
        ev.acceptProposedAction() if ev.mimeData().hasText() else ev.ignore()

    def dropEvent(self, ev):
        payload = ev.mimeData().text()
        payloads = decode_mime_payloads(payload)
        if not payloads:
            payloads = [payload]

        added = False
        for entry in payloads:
            if self._add_payload(entry):
                added = True

        if added:
            self._apply_preferences_to_layers()
            self._update_hint()
            self.auto_view_range()
            ev.acceptProposedAction()
        else:
            ev.ignore()

    def _add_payload(self, payload: str) -> bool:
        """Decode ``payload`` into a new overlay layer and attach it to the view."""

        vr = VarRef.from_mime(payload)
        mem_var = None if vr else MemoryVarRef.from_mime(payload)
        slice_ref = None if (vr or mem_var) else MemorySliceRef.from_mime(payload)
        if not vr and not mem_var and not slice_ref:
            return False
        try:
            if vr:
                da, coords = vr.load()
                label = f"{vr.path.name}:{vr.var}"
            elif mem_var:
                da, coords = mem_var.load()
                label = f"{MemoryDatasetRegistry.get_label(mem_var.dataset_key)}:{mem_var.var}"
            else:
                da, coords, alias = slice_ref.load()
                label = f"{slice_ref.display_label()}:{alias}"
        except Exception as e:
            QtWidgets.QMessageBox.warning(self, "Load failed", str(e))
            return False

        prepared = self._prepare_layer(da, coords)
        if prepared is None:
            return False
        if prepared.get("type") == "line":
            style = LineStyleConfig()
            try:
                style.color = QtGui.QColor(pg.intColor(len(self.layers)))
            except Exception:
                pass
            layer = OverlayLayer(
                self,
                label,
                prepared.get("y", np.array([], dtype=float)),
                prepared.get("rect"),
                kind="line",
                x_values=prepared.get("x"),
                line_style=style,
            )
        else:
            layer = OverlayLayer(
                self,
                label,
                prepared.get("data"),
                prepared.get("rect"),
                kind="image",
            )
        self.plot.addItem(layer.graphics_item)
        widget = OverlayLayerWidget(self, layer)
        widget.set_processing_manager(self.processing_manager)
        layer.set_widget(widget)
        self.layers.append(layer)
        self._register_layer_widget(layer, widget)
        self._apply_legend_config(self._annotation_config)
        return True

    # ---------- layer management ----------
    def _register_layer_widget(self, layer: OverlayLayer, widget: OverlayLayerWidget):
        page = self.detail_stack.addWidget(widget)
        self._layer_pages[layer] = page
        widget.set_value_precision(self._preferred_value_precision())
        widget.set_active(False)
        self._append_layer_row(layer)
        self._update_hint()
        self._update_target_summaries()
        QtCore.QTimer.singleShot(0, lambda: self._select_only_layer(layer))

    def remove_layer(self, layer: OverlayLayer):
        if layer in self.layers:
            self.layers.remove(layer)
        layer.set_selected(False)
        try:
            self.plot.removeItem(layer.graphics_item)
        except Exception:
            pass
        if layer.widget:
            widget = layer.widget
            layer.widget = None
            page = self._layer_pages.pop(layer, None)
            if page is not None:
                self.detail_stack.removeWidget(widget)
            widget.deleteLater()
        self._remove_layer_row(layer)
        if self._active_layer is layer:
            self._set_active_layer(None)
        self._update_hint()
        self._update_target_summaries()
        self.auto_view_range()
        self._apply_legend_config(self._annotation_config)
        self._on_layer_selection_changed()

    def clear_layers(self):
        for layer in list(self.layers):
            self.remove_layer(layer)

    def _open_annotation_dialog(self):
        initial = plotitem_annotation_state(self.plot)
        if self._annotation_config is not None:
            initial = replace(self._annotation_config, apply_to_all=False)
        dialog = PlotAnnotationDialog(self, initial=initial, allow_apply_all=False)
        dialog.applied.connect(self._apply_annotation_from_dialog)
        if dialog.exec_() != QtWidgets.QDialog.Accepted:
            return
        config = dialog.annotation_config()
        if config is None:
            return
        config = replace(config, apply_to_all=False)
        self._annotation_config = config
        apply_plotitem_annotation(
            self.plot,
            config,
            background_widget=self.glw,
        )
        self._apply_legend_config(config)

    def _apply_annotation_from_dialog(self, config: PlotAnnotationConfig) -> None:
        if config is None:
            return
        config = replace(config, apply_to_all=False)
        self._annotation_config = config
        apply_plotitem_annotation(self.plot, config, background_widget=self.glw)
        self._apply_legend_config(config)

    def set_preferences(self, preferences: Optional[PreferencesManager]):
        if self.preferences is preferences:
            return
        if self.preferences:
            try:
                self.preferences.changed.disconnect(self._on_preferences_changed)
            except Exception:
                pass
        self.preferences = preferences
        if preferences is not None:
            try:
                preferences.changed.connect(self._on_preferences_changed)
            except Exception:
                pass
        self._apply_preferences_to_layers()

    def _on_preferences_changed(self, _data):
        self._apply_preferences_to_layers()

    def _apply_preferences_to_layers(self):
        precision = self._preferred_value_precision()
        for layer in self.layers:
            if layer.widget is not None:
                layer.widget.set_value_precision(precision)
        if not self.preferences:
            return
        preferred = self.preferences.preferred_colormap(None)
        if not preferred:
            return
        fallback_names = {"", "default", "viridis"}
        for layer in self.layers:
            if layer.colormap_name not in fallback_names:
                continue
            if preferred != layer.colormap_name:
                layer.set_colormap(preferred)
                if layer.widget is not None:
                    layer.widget._set_colormap_selection(preferred)

    def _default_layout_label(self) -> str:
        if self.preferences:
            return self.preferences.default_layout_label()
        return ""

    def _default_export_dir(self) -> str:
        if self.preferences:
            return self.preferences.default_export_directory()
        return ""

    def _preferred_value_precision(self) -> int:
        if self.preferences:
            return self.preferences.value_precision()
        return 6

    def _store_export_dir(self, directory: str):
        if self.preferences and directory:
            data = self.preferences.data()
            misc = data.setdefault("misc", {})
            misc["default_export_dir"] = directory
            self.preferences.update(data)

    def _initial_path(self, filename: str) -> str:
        base = self._default_export_dir()
        if base:
            return str(Path(base) / filename)
        return filename

    # ---------- export helpers ----------
    def _export_composite(self):
        if not self.layers:
            QtWidgets.QMessageBox.information(
                self,
                "No layers",
                "Add a layer before exporting the composite image.",
            )
            return
        path, _ = QtWidgets.QFileDialog.getSaveFileName(
            self,
            "Save composite image",
            self._initial_path("overlay-composite.png"),
            "PNG image (*.png);;JPEG image (*.jpg *.jpeg);;All files (*)",
        )
        if not path:
            return
        suffix = ".jpg" if path.lower().endswith((".jpg", ".jpeg")) else ".png"
        target = ensure_extension(path, suffix)
        if not save_snapshot(self.glw, target):
            QtWidgets.QMessageBox.warning(self, "Save failed", "Unable to save the composite image.")
            return
        self._store_export_dir(str(Path(target).parent))
        log_action(f"Saved overlay composite to {target}")

    def _export_individual_layers(self):
        if not self.layers:
            QtWidgets.QMessageBox.information(
                self,
                "No layers",
                "Add a layer before exporting individual images.",
            )
            return
        directory = QtWidgets.QFileDialog.getExistingDirectory(
            self,
            "Select export folder",
            self._default_export_dir(),
        )
        if not directory:
            return
        base = Path(directory)
        self._store_export_dir(directory)
        original_states = [(layer, bool(layer.visible)) for layer in self.layers]
        count = 0
        try:
            for idx, layer in enumerate(self.layers, start=1):
                for other in self.layers:
                    other.set_visible(other is layer)
                process_events()
                name = sanitize_filename(layer.title) or f"layer_{idx}"
                target = base / f"{name}_{idx:02d}.png"
                if save_snapshot(self.glw, target):
                    count += 1
        finally:
            for layer, state in original_states:
                layer.set_visible(state)
            process_events()
            self.auto_view_range()
        if count == 0:
            QtWidgets.QMessageBox.warning(self, "Export failed", "No layers were exported.")
            return
        QtWidgets.QMessageBox.information(
            self,
            "Export complete",
            f"Saved {count} layer image(s) to {base}",
        )
        log_action(f"Exported {count} overlay layers to {base}")

    def _export_full_layout(self):
        if not self.layers:
            QtWidgets.QMessageBox.information(
                self,
                "No layers",
                "Add a layer before exporting the layout.",
            )
            return
        path, _ = QtWidgets.QFileDialog.getSaveFileName(
            self,
            "Save overlay layout",
            self._initial_path("overlay-layout.png"),
            "PNG image (*.png);;JPEG image (*.jpg *.jpeg);;All files (*)",
        )
        if not path:
            return
        ok, label = ask_layout_label(self, "Layout label", self._default_layout_label())
        if not ok:
            return
        suffix = ".jpg" if path.lower().endswith((".jpg", ".jpeg")) else ".png"
        target = ensure_extension(path, suffix)
        if not save_snapshot(self, target, label):
            QtWidgets.QMessageBox.warning(self, "Save failed", "Unable to save the layout image.")
            return
        self._store_export_dir(str(Path(target).parent))
        log_action(f"Saved overlay layout to {target}")

    def set_processing_manager(self, manager: Optional[ProcessingManager]):
        self.processing_manager = manager
        for layer in self.layers:
            if layer.widget:
                layer.widget.set_processing_manager(manager)

    def selected_layers(self) -> List[OverlayLayer]:
        return list(self._selected_layers_from_table())

    def set_layer_selected(self, layer: OverlayLayer, selected: bool):
        row = self._layer_rows.get(layer)
        if row is None:
            return
        selection_model = self.layer_table.selectionModel()
        if selection_model is None:
            return
        index = self.layer_table.model().index(row, 0)
        command = QtCore.QItemSelectionModel.Select | QtCore.QItemSelectionModel.Rows
        if not selected:
            command = QtCore.QItemSelectionModel.Deselect | QtCore.QItemSelectionModel.Rows
        selection_model.select(index, command)
        if selected:
            self.layer_table.setCurrentCell(row, 1)

    # ---------- layer table helpers ----------
    def _selected_layers_from_table(self) -> List[OverlayLayer]:
        selection = self.layer_table.selectionModel()
        layers: List[OverlayLayer] = []
        if not selection:
            return layers
        for model_index in selection.selectedRows():
            item = self.layer_table.item(model_index.row(), 1)
            if item is None:
                continue
            layer = item.data(QtCore.Qt.UserRole)
            if isinstance(layer, OverlayLayer):
                layers.append(layer)
        return layers

    def _append_layer_row(self, layer: OverlayLayer):
        self._updating_table = True
        try:
            row = self.layer_table.rowCount()
            self.layer_table.insertRow(row)
            vis_item = QtWidgets.QTableWidgetItem()
            vis_item.setFlags(
                QtCore.Qt.ItemIsEnabled
                | QtCore.Qt.ItemIsSelectable
                | QtCore.Qt.ItemIsUserCheckable
            )
            vis_item.setCheckState(QtCore.Qt.Checked if layer.visible else QtCore.Qt.Unchecked)
            vis_item.setData(QtCore.Qt.UserRole, layer)
            self.layer_table.setItem(row, 0, vis_item)

            name_item = QtWidgets.QTableWidgetItem(layer.title)
            name_item.setData(QtCore.Qt.UserRole, layer)
            name_item.setFlags(QtCore.Qt.ItemIsEnabled | QtCore.Qt.ItemIsSelectable)
            self.layer_table.setItem(row, 1, name_item)

            type_item = QtWidgets.QTableWidgetItem("Curve" if layer.is_line_layer() else "Image")
            type_item.setData(QtCore.Qt.UserRole, layer)
            type_item.setFlags(QtCore.Qt.ItemIsEnabled | QtCore.Qt.ItemIsSelectable)
            self.layer_table.setItem(row, 2, type_item)
            self._layer_rows[layer] = row
        finally:
            self._updating_table = False

    def _reindex_layer_rows(self, start: int = 0):
        for row in range(start, self.layer_table.rowCount()):
            item = self.layer_table.item(row, 1)
            if item is None:
                continue
            layer = item.data(QtCore.Qt.UserRole)
            if isinstance(layer, OverlayLayer):
                self._layer_rows[layer] = row

    def _remove_layer_row(self, layer: OverlayLayer):
        row = self._layer_rows.pop(layer, None)
        if row is None:
            return
        self._updating_table = True
        try:
            self.layer_table.removeRow(row)
        finally:
            self._updating_table = False
        self._reindex_layer_rows(row)

    def _update_layer_row(self, layer: OverlayLayer):
        row = self._layer_rows.get(layer)
        if row is None:
            return
        self._updating_table = True
        try:
            vis_item = self.layer_table.item(row, 0)
            if vis_item is not None:
                desired = QtCore.Qt.Checked if layer.visible else QtCore.Qt.Unchecked
                if vis_item.checkState() != desired:
                    vis_item.setCheckState(desired)
            name_item = self.layer_table.item(row, 1)
            if name_item is not None and name_item.text() != layer.title:
                name_item.setText(layer.title)
            type_item = self.layer_table.item(row, 2)
            if type_item is not None:
                text = "Curve" if layer.is_line_layer() else "Image"
                if type_item.text() != text:
                    type_item.setText(text)
        finally:
            self._updating_table = False

    def _on_layer_table_item_changed(self, item: QtWidgets.QTableWidgetItem):
        if self._updating_table:
            return
        layer = item.data(QtCore.Qt.UserRole)
        if not isinstance(layer, OverlayLayer):
            return
        if item.column() == 0:
            visible = item.checkState() == QtCore.Qt.Checked
            if layer.visible != visible:
                layer.set_visible(visible)
                if layer.widget:
                    layer.widget.update_from_layer()
                if visible:
                    self.auto_view_range()

    def _on_layer_selection_changed(self):
        selected = self._selected_layers_from_table()
        selected_set = set(selected)
        for layer in self.layers:
            layer.set_selected(layer in selected_set)
            if layer.widget:
                layer.widget.update_target_summary()
        self._set_active_layer(selected[0] if selected else None)

    def _set_active_layer(self, layer: Optional[OverlayLayer]):
        if layer is self._active_layer:
            return
        if self._active_layer and self._active_layer.widget:
            self._active_layer.widget.set_active(False)
        self._active_layer = layer
        if layer and layer.widget:
            layer.widget.set_active(True)
            page = self._layer_pages.get(layer)
            if page is not None:
                self.detail_stack.setCurrentIndex(page)
            layer.widget.update_from_layer()
            QtCore.QTimer.singleShot(0, lambda: self.detail_container.verticalScrollBar().setValue(0))
        else:
            self.detail_stack.setCurrentWidget(self._empty_detail)

    def _update_target_summaries(self):
        for layer in self.layers:
            if layer.widget:
                layer.widget.update_target_summary()

    def _select_only_layer(self, layer: OverlayLayer):
        row = self._layer_rows.get(layer)
        if row is None:
            return
        self.layer_table.clearSelection()
        selection_model = self.layer_table.selectionModel()
        if selection_model is None:
            return
        index = self.layer_table.model().index(row, 0)
        selection_model.select(
            index,
            QtCore.QItemSelectionModel.ClearAndSelect | QtCore.QItemSelectionModel.Rows,
        )
        self.layer_table.setCurrentCell(row, 1)

    def auto_view_range(self):
        rects = []
        for layer in self.layers:
            if not layer.visible:
                continue
            rect = layer.get_display_rect()
            if rect is None or rect.isNull():
                continue
            rects.append(rect)
        if not rects:
            return
        union = rects[0]
        for r in rects[1:]:
            try:
                union = union.united(r)
            except Exception:
                pass
        try:
            self.plot.vb.setRange(rect=union, padding=0.0)
        except Exception:
            pass

    def _update_hint(self):
        self.lbl_hint.setVisible(not self.layers)

    def _ensure_legend_item(self) -> pg.LegendItem:
        if self._legend_item is None:
            legend = pg.LegendItem(offset=(10, 10))
            try:
                legend.setParentItem(self.plot.vb)
            except Exception:
                legend.setParentItem(self.plot.graphicsItem())
            self._legend_item = legend
        return self._legend_item

    def _release_legend_item(self):
        if self._legend_item is None:
            return
        legend = self._legend_item
        self._legend_item = None
        try:
            legend.hide()
        except Exception:
            pass
        try:
            scene = legend.scene()
        except Exception:
            scene = None
        if scene is not None:
            try:
                scene.removeItem(legend)
            except Exception:
                pass
        try:
            legend.setParentItem(None)
        except Exception:
            pass

    def _apply_legend_config(self, config: Optional[PlotAnnotationConfig]):
        if config is None or not config.legend_visible or not self.layers:
            self._release_legend_item()
            return
        legend = self._ensure_legend_item()
        try:
            legend.clear()
        except Exception:
            pass
        entries = list(config.legend_entries or [])
        if not entries:
            entries = [layer.title for layer in self.layers]
        for idx, layer in enumerate(self.layers):
            label = entries[idx] if idx < len(entries) else layer.title
            item = layer.legend_item()
            try:
                legend.addItem(item, label)
            except Exception:
                proxy = pg.PlotDataItem([0], [0])
                proxy.setPen(pg.mkPen((200, 200, 200)))
                legend.addItem(proxy, label)
        anchor_map = {
            "top-left": ((0, 0), (0, 0)),
            "top-right": ((1, 0), (1, 0)),
            "bottom-left": ((0, 1), (0, 1)),
            "bottom-right": ((1, 1), (1, 1)),
        }
        pos = anchor_map.get(config.legend_position, anchor_map["top-right"])
        try:
            legend.anchor(pos[0], pos[1])
        except Exception:
            pass
        try:
            legend.show()
        except Exception:
            pass

    def closeEvent(self, event):
        try:
            self._release_legend_item()
        except Exception:
            pass
        super().closeEvent(event)

    # ---------- data prep ----------
    def _prepare_layer(self, da, coords):
        """Convert the dropped dataset ``da`` into layer data/geometry metadata."""

        coords = coords or {}
        values = getattr(da, "values", da)
        Z = np.asarray(values, float)
        if Z.ndim == 0:
            data = np.asarray(Z, float).reshape(1, 1)
            rect = self._rect_to_qrectf(0.0, 1.0, 0.0, 1.0)
            return {"type": "image", "data": data, "rect": rect}
        if Z.ndim == 1:
            y_vals = np.asarray(Z, float).reshape(-1)
            x_vals = self._line_axis_from_coords(coords, y_vals.size)
            rect = _compute_line_rect(x_vals, y_vals)
            return {"type": "line", "x": x_vals, "y": y_vals, "rect": rect}
        if "X" in coords and "Y" in coords:
            data, rect = self._resample_warped(coords["X"], coords["Y"], Z)
            return {"type": "image", "data": data, "rect": rect}
        if "x" in coords and "y" in coords:
            data, rect = self._resample_rectilinear(coords["x"], coords["y"], Z)
            return {"type": "image", "data": data, "rect": rect}
        data = np.asarray(Z, float)
        Ny, Nx = data.shape
        rect = self._rect_to_qrectf(0.0, float(Nx), 0.0, float(Ny))
        return {"type": "image", "data": data, "rect": rect}

    def _line_axis_from_coords(self, coords: Dict[str, object], length: int) -> np.ndarray:
        """Return a 1D coordinate array derived from metadata or a fallback grid."""

        if length <= 0:
            return np.array([], dtype=float)
        if not isinstance(coords, dict):
            coords = {}
        candidates = (
            "line_values",
            "line",
            "values",
            "x",
            "X",
            "index",
            "indices",
            "sample",
            "samples",
            "y",
            "Y",
            "row_values",
            "col_values",
        )
        for key in candidates:
            if key not in coords:
                continue
            raw = coords.get(key)
            try:
                arr = np.asarray(getattr(raw, "values", raw), float)
            except Exception:
                continue
            if arr.ndim == 0:
                continue
            arr = arr.reshape(-1)
            if arr.size == length:
                return arr.astype(float, copy=False)
        if length == 1:
            return np.zeros(1)
        return np.linspace(0.0, float(length - 1), length, dtype=float)

    def _rect_to_qrectf(self, x0, x1, y0, y1):
        from PySide2.QtCore import QRectF
        return QRectF(float(x0), float(y0), float(x1 - x0), float(y1 - y0))

    def _resample_rectilinear(self, x1, y1, Z):
        """Resample rectilinear coordinate grids onto a uniform image grid."""

        x1 = np.asarray(x1, float)
        y1 = np.asarray(y1, float)
        Z = np.asarray(Z, float)
        Ny, Nx = Z.shape
        xs = np.argsort(x1)
        ys = np.argsort(y1)
        x_sorted = x1[xs]
        y_sorted = y1[ys]
        Zs = Z[np.ix_(ys, xs)]
        x_uni = np.linspace(x_sorted[0], x_sorted[-1], Nx)
        y_uni = np.linspace(y_sorted[0], y_sorted[-1], Ny)
        Zx = np.empty((Ny, Nx), float)
        for i in range(Ny):
            Zx[i, :] = np.interp(x_uni, x_sorted, Zs[i, :], left=np.nan, right=np.nan)
        Zu = np.empty((Ny, Nx), float)
        for j in range(Nx):
            col = Zx[:, j]
            m = np.isfinite(col)
            if m.sum() >= 2:
                Zu[:, j] = np.interp(y_uni, y_sorted[m], col[m], left=np.nan, right=np.nan)
            else:
                Zu[:, j] = np.nan
        rect = self._rect_to_qrectf(x_uni[0], x_uni[-1], y_uni[0], y_uni[-1])
        return Zu, rect

    def _resample_warped(self, X, Y, Z):
        """Interpolate warped coordinate meshes back to a rectilinear grid."""

        try:
            from scipy.interpolate import griddata
        except Exception:
            rect = self._rect_to_qrectf(0.0, float(Z.shape[1]), 0.0, float(Z.shape[0]))
            return np.asarray(Z, float), rect
        X = np.asarray(X, float)
        Y = np.asarray(Y, float)
        Z = np.asarray(Z, float)
        Ny, Nx = Z.shape
        xmin, xmax = np.nanmin(X), np.nanmax(X)
        ymin, ymax = np.nanmin(Y), np.nanmax(Y)
        x_t = np.linspace(xmin, xmax, Nx)
        y_t = np.linspace(ymin, ymax, Ny)
        XX, YY = np.meshgrid(x_t, y_t)
        pts = np.column_stack([X.ravel(), Y.ravel()])
        vals = Z.ravel()
        Zu = griddata(pts, vals, (XX, YY), method="linear")
        if np.isnan(Zu).any():
            Zun = griddata(pts, vals, (XX, YY), method="nearest")
            mask = np.isnan(Zu)
            Zu[mask] = Zun[mask]
        rect = self._rect_to_qrectf(x_t[0], x_t[-1], y_t[0], y_t[-1])
        return np.asarray(Zu, float), rect<|MERGE_RESOLUTION|>--- conflicted
+++ resolved
@@ -19,18 +19,7 @@
 )
 
 from ..annotations import LineStyleDialog, PlotAnnotationDialog
-<<<<<<< HEAD
-from ..colormaps import (
-    apply_histogram_gradient,
-    apply_image_colormap,
-    available_colormap_names,
-    colormap_lookup_table,
-    is_scientific_colormap,
-    resolve_colormap_assets,
-)
-=======
 from ..colormaps import register_scientific_colormaps, scientific_colormap_names
->>>>>>> b5a54eb3
 from ..datasets import (
     MemoryDatasetRegistry,
     MemorySliceRef,
@@ -689,11 +678,6 @@
         self.cmb_colormap.setSizeAdjustPolicy(QtWidgets.QComboBox.AdjustToMinimumContentsLengthWithIcon)
         self.cmb_colormap.setMinimumContentsLength(12)
         self.cmb_colormap.setMinimumWidth(200)
-<<<<<<< HEAD
-        for name in available_colormap_names():
-            label = name.replace("_", " ").title()
-            if is_scientific_colormap(name):
-=======
         scientific_names = set(register_scientific_colormaps())
         try:
             cmaps = sorted(pg.colormap.listMaps())
@@ -709,78 +693,12 @@
         for name in ordered:
             label = name.replace("_", " ").title()
             if name in scientific_names:
->>>>>>> b5a54eb3
                 label = f"{label} (Scientific)"
             self.cmb_colormap.addItem(label, name)
         self.cmb_colormap.currentTextChanged.connect(self._on_colormap)
         cmap_row.addWidget(self.cmb_colormap, 1)
         lay.addWidget(self._colormap_row)
 
-<<<<<<< HEAD
-        # Histogram / levels controls
-        self._histogram_row = QtWidgets.QWidget()
-        hist_row = QtWidgets.QHBoxLayout(self._histogram_row)
-        hist_row.setContentsMargins(0, 0, 0, 0)
-        hist_row.setSpacing(6)
-        hist_kwargs: Dict[str, object] = {}
-        try:
-            import inspect
-
-            sig = inspect.signature(pg.HistogramLUTWidget.__init__)
-            if "orientation" in sig.parameters:
-                hist_kwargs["orientation"] = "horizontal"
-        except Exception:  # pragma: no cover - best effort capability check
-            pass
-
-        self.hist_widget = pg.HistogramLUTWidget(**hist_kwargs)
-        # Force a horizontal presentation where supported.  PyQtGraph has used
-        # multiple APIs for this over time, so try them all until one succeeds.
-        horizontal = False
-        try:
-            if hasattr(self.hist_widget, "setOrientation"):
-                for candidate in ("horizontal", QtCore.Qt.Horizontal):
-                    try:
-                        self.hist_widget.setOrientation(candidate)  # type: ignore[arg-type]
-                        horizontal = True
-                        break
-                    except Exception:
-                        continue
-        except Exception:
-            pass
-        if not horizontal:
-            gradient = getattr(self.hist_widget, "gradient", None)
-            setter = getattr(gradient, "setOrientation", None)
-            if callable(setter):
-                for candidate in ("bottom", "horizontal", QtCore.Qt.Horizontal):
-                    try:
-                        setter(candidate)  # type: ignore[arg-type]
-                        horizontal = True
-                        break
-                    except Exception:
-                        continue
-
-        # Some Qt/PyQtGraph combinations keep the histogram vertical even if the
-        # colour bar honours the requested orientation.  As a last resort,
-        # rotate the histogram viewbox so the bars render horizontally too.
-        if not horizontal:
-            horizontal = self._force_horizontal_histogram(self.hist_widget)
-        else:
-            self._force_horizontal_histogram(self.hist_widget)
-
-        self.hist_widget.setMinimumHeight(80 if horizontal else 110)
-        self.hist_widget.setMaximumHeight(120 if horizontal else 160)
-        self.hist_widget.setSizePolicy(
-            QtWidgets.QSizePolicy(QtWidgets.QSizePolicy.Expanding, QtWidgets.QSizePolicy.Fixed)
-        )
-        try:
-            self.hist_widget.vb.setMouseEnabled(x=False, y=False)
-        except Exception:
-            pass
-        self._connect_histogram_signal()
-        hist_row.addWidget(self.hist_widget, 1)
-        self.btn_autoscale = QtWidgets.QToolButton()
-        self.btn_autoscale.setText("Auto")
-=======
         # Levels controls
         self._levels_row = QtWidgets.QWidget()
         lvl_row = QtWidgets.QHBoxLayout(self._levels_row)
@@ -797,7 +715,6 @@
         self.spin_max.valueChanged.connect(self._on_levels_changed)
         lvl_row.addWidget(self.spin_max)
         self.btn_autoscale = QtWidgets.QPushButton("Auto")
->>>>>>> b5a54eb3
         self.btn_autoscale.clicked.connect(self._on_autoscale)
         hist_row.addWidget(self.btn_autoscale, 0)
         lay.addWidget(self._histogram_row)
@@ -949,10 +866,6 @@
         try:
             digits = int(digits)
         except Exception:
-<<<<<<< HEAD
-            return
-        self._value_precision = max(0, min(8, digits))
-=======
             digits = self._value_precision
         digits = max(0, min(8, digits))
         if getattr(self, "_value_precision", None) == digits:
@@ -968,7 +881,6 @@
         if self.layer.supports_levels():
             lo, hi = getattr(self.layer, "_levels", (0.0, 1.0))
             self.update_level_spins(lo, hi)
->>>>>>> b5a54eb3
 
     def _set_colormap_selection(self, name: str):
         if not self.layer.supports_colormap():
