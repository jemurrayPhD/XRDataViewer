--- conflicted
+++ resolved
@@ -19,7 +19,6 @@
 )
 
 from ..annotations import LineStyleDialog, PlotAnnotationDialog
-<<<<<<< HEAD
 from ..colormaps import (
     apply_histogram_gradient,
     apply_image_colormap,
@@ -28,9 +27,7 @@
     is_scientific_colormap,
     resolve_colormap_assets,
 )
-=======
 from ..colormaps import register_scientific_colormaps, scientific_colormap_names
->>>>>>> 1e357829
 from ..datasets import (
     MemoryDatasetRegistry,
     MemorySliceRef,
@@ -699,11 +696,9 @@
         self.cmb_colormap.setSizeAdjustPolicy(QtWidgets.QComboBox.AdjustToMinimumContentsLengthWithIcon)
         self.cmb_colormap.setMinimumContentsLength(12)
         self.cmb_colormap.setMinimumWidth(200)
-<<<<<<< HEAD
         for name in available_colormap_names():
             label = name.replace("_", " ").title()
             if is_scientific_colormap(name):
-=======
         scientific_names = set(register_scientific_colormaps())
         try:
             cmaps = sorted(pg.colormap.listMaps())
@@ -719,14 +714,11 @@
         for name in ordered:
             label = name.replace("_", " ").title()
             if name in scientific_names:
->>>>>>> 1e357829
                 label = f"{label} (Scientific)"
             self.cmb_colormap.addItem(label, name)
         self.cmb_colormap.currentTextChanged.connect(self._on_colormap)
         cmap_row.addWidget(self.cmb_colormap, 1)
-<<<<<<< HEAD
         controls_col.addWidget(self._colormap_row)
-=======
         lay.addWidget(self._colormap_row)
 
         # Levels controls
@@ -750,7 +742,6 @@
         lay.addWidget(self._histogram_row)
         self._histogram_row.setVisible(False)
         self.hist_widget.setVisible(False)
->>>>>>> 1e357829
 
         # Opacity slider
         opacity_row = QtWidgets.QHBoxLayout()
@@ -937,10 +928,8 @@
         try:
             digits = int(digits)
         except Exception:
-<<<<<<< HEAD
             return
         self._value_precision = max(0, min(8, digits))
-=======
             digits = self._value_precision
         digits = max(0, min(8, digits))
         if getattr(self, "_value_precision", None) == digits:
@@ -956,7 +945,6 @@
         if self.layer.supports_levels():
             lo, hi = getattr(self.layer, "_levels", (0.0, 1.0))
             self.update_level_spins(lo, hi)
->>>>>>> 1e357829
 
     def _set_colormap_selection(self, name: str):
         if not self.layer.supports_colormap():
@@ -973,7 +961,6 @@
         if self.hist_widget is None or not self.layer.supports_levels():
             return
         if not np.isfinite(lo) or not np.isfinite(hi):
-<<<<<<< HEAD
             return
         if hi <= lo:
             hi = lo + max(abs(lo) * 1e-6, 1e-6)
@@ -1013,7 +1000,6 @@
     def _connect_histogram_signal(self):
         if self._histogram_signal_connected or self.hist_widget is None:
             return
-=======
             return
         if hi <= lo:
             hi = lo + max(abs(lo) * 1e-6, 1e-6)
@@ -1136,7 +1122,6 @@
     def _connect_histogram_signal(self):
         if self._histogram_signal_connected or self.hist_widget is None:
             return
->>>>>>> 1e357829
         connected = False
         signal = getattr(self.hist_widget, "sigLevelsChanged", None)
         if signal is not None:
@@ -1168,7 +1153,6 @@
             setter = getattr(item, "setLevels", None)
             if callable(setter):
                 funcs.append(setter)
-<<<<<<< HEAD
         applied = False
         for func in funcs:
             if self._invoke_histogram_set_levels(func, lo, hi):
@@ -1195,11 +1179,9 @@
                 pass
             finally:
                 self._block_histogram_updates = False
-=======
         for func in funcs:
             if self._invoke_histogram_set_levels(func, lo, hi):
                 break
->>>>>>> 1e357829
 
     def _invoke_histogram_set_levels(self, func, lo: float, hi: float) -> bool:
         try:
