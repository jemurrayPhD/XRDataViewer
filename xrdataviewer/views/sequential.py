--- conflicted
+++ resolved
@@ -26,15 +26,7 @@
 from xr_plot_widget import CentralPlotWidget, PlotAnnotationConfig, ScientificAxisItem
 
 from ..annotations import LineStyleDialog, PlotAnnotationDialog
-<<<<<<< HEAD
-from ..colormaps import (
-    available_colormap_names,
-    is_scientific_colormap,
-    resolve_colormap_assets,
-)
-=======
 from ..colormaps import register_scientific_colormaps, scientific_colormap_names
->>>>>>> b5a54eb3
 from ..datasets import DataSetRef, HighDimVarRef, MemoryDatasetRef, VarRef
 from ..preferences import PreferencesManager
 from ..processing import apply_processing_step, ProcessingManager, ProcessingSelectionDialog
@@ -475,13 +467,6 @@
 
     # ---------- dataset helpers ----------
     def _populate_colormap_choices(self):
-<<<<<<< HEAD
-        self.cmb_colormap.blockSignals(True)
-        self.cmb_colormap.clear()
-        for name in available_colormap_names():
-            label = name.replace("_", " ").title()
-            if is_scientific_colormap(name):
-=======
         scientific_names = set(register_scientific_colormaps())
         try:
             available = sorted(pg.colormap.listMaps())
@@ -515,7 +500,6 @@
                 continue
             label = name.replace("_", " ").title()
             if name in scientific_names:
->>>>>>> b5a54eb3
                 label = f"{label} (Scientific)"
             self.cmb_colormap.addItem(label, name)
         if self.cmb_colormap.count() == 0:
