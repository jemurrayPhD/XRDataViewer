from __future__ import annotations

from dataclasses import replace
from functools import partial
from pathlib import Path
from typing import Dict, Iterable, List, Optional, Set, Tuple

import numpy as np
import xarray as xr
from PySide2 import QtCore, QtGui, QtWidgets

from app_logging import log_action
from xr_coords import guess_phys_coords
from xr_plot_widget import (
    CentralPlotWidget,
    LineStyleConfig,
    PlotAnnotationConfig,
    apply_plotitem_annotation,
    clone_line_style,
    plotitem_annotation_state,
)

from ..annotations import LineStyleDialog, PlotAnnotationDialog
from ..datasets import (
    DataSetRef,
    HighDimVarRef,
    MemoryDatasetRef,
    MemoryDatasetRegistry,
    MemorySliceRef,
    MemoryVarRef,
    VarRef,
    decode_mime_payloads,
)
from ..processing import apply_processing_step, ProcessingManager, ProcessingSelectionDialog
from ..preferences import PreferencesManager
from ..utils import ask_layout_label, ensure_extension, sanitize_filename, save_snapshot, open_dataset


class ViewerFrame(QtWidgets.QFrame):
    request_close = QtCore.Signal(object)
    display_mode_changed = QtCore.Signal(str)

    def __init__(self, title: str = "", parent=None):
        super().__init__(parent)
        self.setFrameShape(QtWidgets.QFrame.StyledPanel)
        self.setObjectName("viewerFrame")
        self.setProperty("selected", False)
        self.setStyleSheet(
            "QFrame#viewerFrame { border: 1px solid #888; border-radius: 2px; }"
            "QFrame#viewerFrame[selected=\"true\"] { border: 2px solid #1d72b8; "
            "background-color: rgba(29, 114, 184, 40); }"
        )

        self._base_title = title
        self._raw_data: Optional[np.ndarray] = None
        self._processed_data: Optional[np.ndarray] = None
        self._coords: Dict[str, np.ndarray] = {}
        self._line_x: Optional[np.ndarray] = None
        self._line_label: str = ""
        self._display_mode: str = "image"
        self._current_processing: str = "none"
        self._processing_params: Dict[str, object] = {}
        self._selected: bool = False
        self._dataset_path: Optional[Path] = None
        self._dataset: Optional[xr.Dataset] = None
        self._available_variables: List[str] = []
        self._variable_hints: Dict[str, str] = {}
        self._current_variable: Optional[str] = None
        self.preferences: Optional[PreferencesManager] = None
        self._line_style = LineStyleConfig()

        lay = QtWidgets.QVBoxLayout(self); lay.setContentsMargins(2,2,2,2); lay.setSpacing(2)
        # Header
        hdr = QtWidgets.QFrame(); hl = QtWidgets.QHBoxLayout(hdr); hl.setContentsMargins(6,3,6,3)
        self.lbl = QtWidgets.QLabel(title); hl.addWidget(self.lbl, 1)
        self._line_style_btn = QtWidgets.QToolButton()
        self._line_style_btn.setText("Style…")
        self._line_style_btn.setToolButtonStyle(QtCore.Qt.ToolButtonTextOnly)
        self._line_style_btn.clicked.connect(self._open_line_style_dialog)
        self._line_style_btn.setVisible(False)
        hl.addWidget(self._line_style_btn, 0)
        self._crosshair_btn = QtWidgets.QToolButton()
        self._crosshair_btn.setText("Crosshair")
        self._crosshair_btn.setCheckable(True)
        self._crosshair_btn.setToolButtonStyle(QtCore.Qt.ToolButtonTextOnly)
        self._crosshair_btn.toggled.connect(self._on_crosshair_toggled)
        hl.addWidget(self._crosshair_btn, 0)
        btn_close = QtWidgets.QToolButton(); btn_close.setText("×")
        btn_close.clicked.connect(lambda: self.request_close.emit(self))
        hl.addWidget(btn_close, 0)
        lay.addWidget(hdr, 0)

        # Variable selector
        selector = QtWidgets.QFrame()
        selector_layout = QtWidgets.QHBoxLayout(selector)
        selector_layout.setContentsMargins(6, 0, 6, 0)
        selector_layout.setSpacing(6)
        self._var_label = QtWidgets.QLabel("Variable:")
        self._var_label.setEnabled(False)
        selector_layout.addWidget(self._var_label, 0)
        self.cmb_variable = QtWidgets.QComboBox()
        self.cmb_variable.setSizeAdjustPolicy(QtWidgets.QComboBox.AdjustToContents)
        self.cmb_variable.addItem("Select variable…", None)
        self.cmb_variable.setEnabled(False)
        self.cmb_variable.currentIndexChanged.connect(self._on_variable_combo_changed)
        selector_layout.addWidget(self.cmb_variable, 1)
        lay.addWidget(selector, 0)
        self._variable_bar = selector

        # Center: image on left, histogram on right (toggle visibility)
        self.center_split = QtWidgets.QSplitter(QtCore.Qt.Horizontal)
        self.center_split.setChildrenCollapsible(False)
        self.center_split.setHandleWidth(6)
        lay.addWidget(self.center_split, 1)

        self.viewer = CentralPlotWidget(self)
        try:
            self.viewer.sigLocalCrosshairToggled.connect(self._on_viewer_crosshair_toggled)
            self._on_viewer_crosshair_toggled(self.viewer.local_crosshair_enabled())
        except Exception:
            pass
        try:
            self.viewer.set_line_style(self._line_style)
        except Exception:
            pass
        self.center_split.addWidget(self.viewer)

        self._hist_master_enabled = True
        self._hist_local_enabled = True
        self._hist_last_split_sizes: Optional[List[int]] = None
        self._hist_widget = self.viewer.histogram_widget()
        if self._hist_widget is not None:
            if self.center_split.indexOf(self._hist_widget) == -1:
                self.center_split.addWidget(self._hist_widget)
            try:
                self.center_split.setStretchFactor(0, 1)
                self.center_split.setStretchFactor(1, 0)
            except Exception:
                pass
        try:
            self.center_split.splitterMoved.connect(self._record_histogram_sizes)
        except Exception:
            pass
        try:
            self.viewer.configure_histogram_toggle(
                getter=self.is_histogram_local_enabled,
                setter=self.set_histogram_local_enabled,
            )
        except Exception:
            pass
        self._update_histogram_visibility()
        self._update_line_style_button()

    def _dataset_display_name(self) -> str:
        if self._dataset_path is not None:
            return self._dataset_path.name
        return self._base_title or "Dataset"

    def _set_header_text(self, variable: Optional[str], *, missing: bool = False, custom: Optional[str] = None):
        if custom is not None:
            self.lbl.setText(custom)
            return
        base = self._dataset_display_name()
        if variable:
            suffix = f"{variable} (missing)" if missing else variable
            self.lbl.setText(f"{base} — {suffix}")
        else:
            self.lbl.setText(base)

    def _update_variable_combo(self):
        block = self.cmb_variable.blockSignals(True)
        current = self._current_variable if self._current_variable in self._available_variables else None
        self.cmb_variable.clear()
        self.cmb_variable.addItem("Select variable…", None)
        for var in self._available_variables:
            label = f"{var}{self._variable_hints.get(var, '')}"
            self.cmb_variable.addItem(label, var)
        self.cmb_variable.blockSignals(block)
        has_vars = bool(self._available_variables)
        self.cmb_variable.setEnabled(has_vars)
        self._var_label.setEnabled(has_vars)
        self._select_combo_value(current)

    def _select_combo_value(self, value: Optional[str]):
        block = self.cmb_variable.blockSignals(True)
        if value:
            idx = self.cmb_variable.findData(value)
            if idx >= 0:
                self.cmb_variable.setCurrentIndex(idx)
            else:
                self.cmb_variable.setCurrentIndex(0)
        else:
            self.cmb_variable.setCurrentIndex(0)
        self.cmb_variable.blockSignals(block)

    def _dispose_dataset(self):
        if self._dataset is not None:
            try:
                close = getattr(self._dataset, "close", None)
                if callable(close):
                    close()
            except Exception:
                pass
        self._dataset = None

    def dispose(self):
        self._dispose_dataset()

    def line_style_config(self) -> LineStyleConfig:
        return clone_line_style(self._line_style)

    def set_line_style_config(self, config: LineStyleConfig, *, refresh: bool = True):
        self._line_style = clone_line_style(config)
        try:
            self.viewer.set_line_style(self._line_style, refresh=refresh)
        except Exception:
            pass

    def _open_line_style_dialog(self):
        dialog = LineStyleDialog(self, initial=self.line_style_config())
        if dialog.exec_() != QtWidgets.QDialog.Accepted:
            return
        style = dialog.line_style()
        if style is None:
            return
        self.set_line_style_config(style, refresh=True)
        try:
            name = self._dataset_display_name()
        except Exception:
            name = "viewer"
        log_action(f"Updated line style for {name}")

    def is_line_display(self) -> bool:
        return self._display_mode == "line"

    def set_dataset(self, dataset: xr.Dataset, path: Path, *, select: Optional[str] = None):
        self._dispose_dataset()
        self._dataset = dataset
        self._dataset_path = Path(path) if path is not None else None
        self._available_variables = []
        self._variable_hints = {}
        if self._dataset_path is not None:
            self.lbl.setToolTip(str(self._dataset_path))
        else:
            self.lbl.setToolTip("")

        try:
            data_vars = getattr(dataset, "data_vars", {})
        except Exception:
            data_vars = {}
        for var in data_vars:
            try:
                da = dataset[var]
            except Exception:
                continue
            ndim = getattr(da, "ndim", 0)
            if ndim not in (1, 2):
                continue
            self._available_variables.append(var)
            dims: List[str] = []
            try:
                if ndim == 1:
                    dim = da.dims[0] if getattr(da, "dims", None) else "axis"
                    sizes = getattr(da, "sizes", {})
                    size = sizes.get(dim) if isinstance(sizes, dict) else None
                    if size is None:
                        shape = getattr(da, "shape", ())
                        if shape:
                            size = shape[0]
                    if size is None:
                        size = "?"
                    dims = [f"{dim}[{size}]"]
                else:
                    dims = [
                        f"{dim}[{getattr(da, 'sizes', {}).get(dim, '?')}]"
                        for dim in da.dims[:2]
                    ]
            except Exception:
                dims = []
            if dims:
                joiner = " × " if len(dims) > 1 else ", "
                self._variable_hints[var] = " (" + joiner.join(dims) + ")"

        self._available_variables.sort()
        self._current_variable = None
        self._update_variable_combo()
        self._clear_display()
        if not self._available_variables:
            self._set_header_text(None)
            self._set_header_text(
                None,
                custom=f"{self._dataset_display_name()} — No 1D/2D variables",
            )
            return

        self._set_header_text(None)
        if select and select in self._available_variables:
            self.plot_variable(select)
        else:
            self._select_combo_value(None)

    def available_variables(self) -> List[str]:
        return list(self._available_variables)

    def current_variable(self) -> Optional[str]:
        return self._current_variable

    def _on_variable_combo_changed(self, index: int):
        data = self.cmb_variable.itemData(index)
        if data is None:
            if self._current_variable is not None:
                self._current_variable = None
                self._clear_display()
            else:
                self._clear_display()
            return
        self.plot_variable(str(data))

    def plot_variable(self, var_name: str) -> bool:
        name = str(var_name or "").strip()
        if not name:
            self._current_variable = None
            self._clear_display()
            self._select_combo_value(None)
            return False
        success = self._load_variable(name)
        if success:
            self._select_combo_value(name)
            return True
        self._show_missing_variable(name)
        self._select_combo_value(None)
        return False

    def _show_missing_variable(self, var_name: str):
        self._current_variable = None
        self._clear_display(preserve_header=True)
        self._set_header_text(var_name, missing=True)

    def _load_variable(self, var_name: str) -> bool:
        if self._dataset is None:
            return False
        try:
            da = self._dataset[var_name]
        except Exception:
            return False
        ndim = getattr(da, "ndim", 0)
        if ndim not in (1, 2):
            return False
        coords = guess_phys_coords(da)
        self.set_data(da, coords)
        self._current_variable = var_name
        self._set_header_text(var_name)
        return True

    def set_data(self, da, coords):
        values = np.asarray(getattr(da, "values", da), float)
        self._raw_data = np.asarray(values, float)
        self._processed_data = np.asarray(values, float)
        self._coords = {}
        self._line_x = None
        self._line_label = ""
        coords = dict(coords or {})
        if values.ndim == 1:
            self._display_mode = "line"
            axis = da.dims[0] if getattr(da, "ndim", 0) else "index"
            self._line_label = axis or "index"
            x_data = None
            for key in ("x", "X", axis):
                arr = coords.get(key)
                if arr is not None:
                    try:
                        x_data = np.asarray(arr, float)
                        break
                    except Exception:
                        x_data = None
            if x_data is None:
                try:
                    coord = da.coords.get(axis)
                    if coord is not None:
                        x_data = np.asarray(coord.values, float)
                except Exception:
                    x_data = None
            if x_data is None:
                x_data = np.arange(values.size, dtype=float)
            self._coords["line_x"] = np.asarray(x_data, float)
            self._line_x = self._coords["line_x"]
        elif "X" in coords and "Y" in coords:
            self._display_mode = "warped"
            self._coords["X"] = np.asarray(coords["X"], float)
            self._coords["Y"] = np.asarray(coords["Y"], float)
        elif "x" in coords and "y" in coords:
            self._display_mode = "rectilinear"
            self._coords["x"] = np.asarray(coords["x"], float)
            self._coords["y"] = np.asarray(coords["y"], float)
        else:
            self._display_mode = "image"
        self._current_processing = "none"
        self._processing_params = {}
        self._display_data(self._processed_data, autorange=True)
        if self._display_mode != "line":
            try:
                self.viewer.img_item.setVisible(True)
            except Exception:
                pass
        self._apply_preferences()

    def set_preferences(self, preferences: Optional[PreferencesManager]):
        if self.preferences is preferences:
            return
        if self.preferences:
            try:
                self.preferences.changed.disconnect(self._on_preferences_changed)
            except Exception:
                pass
        self.preferences = preferences
        if preferences is not None:
            try:
                preferences.changed.connect(self._on_preferences_changed)
            except Exception:
                pass
            self._apply_preferences()

    def _on_preferences_changed(self, _data):
        self._apply_preferences()

    def _apply_preferences(self):
        prefs = self.preferences
        if prefs is None:
            return
        try:
            self.viewer.set_value_precision(prefs.value_precision())
        except Exception:
            pass
        if self._display_mode == "line":
            return
        cmap_name = prefs.preferred_colormap(self._current_variable)
        if cmap_name:
            try:
                cmap = pg.colormap.get(cmap_name)
                self.viewer.lut.gradient.setColorMap(cmap)
                self.viewer.lut.rehide_stops()
            except Exception:
                pass
        if prefs.autoscale_on_load():
            try:
                self.viewer.autoscale_levels()
            except Exception:
                pass

    def set_selected(self, selected: bool):
        selected = bool(selected)
        if self._selected == selected:
            return
        self._selected = selected
        self.setProperty("selected", selected)
        try:
            self.style().unpolish(self)
            self.style().polish(self)
        except Exception:
            pass
        self.update()

    def is_selected(self) -> bool:
        return bool(self._selected)

    def apply_processing(self, mode: str, params: Dict[str, object], manager: Optional["ProcessingManager"]):
        if self._raw_data is None:
            return
        data = np.asarray(self._raw_data, float)
        mode = mode or "none"
        params = dict(params or {})

        if mode.startswith("pipeline:"):
            if not manager:
                raise RuntimeError("No processing manager is available for pipelines.")
            name = mode.split(":", 1)[1]
            pipeline = manager.get_pipeline(name)
            if pipeline is None:
                raise RuntimeError(f"Pipeline '{name}' is not available.")
            processed = pipeline.apply(data)
            params = {}
        elif mode != "none":
            processed = apply_processing_step(mode, data, params)
        else:
            processed = data

        self._processed_data = np.asarray(processed, float)
        self._current_processing = mode
        self._processing_params = dict(params)
        self._display_data(self._processed_data, autorange=True)

    def reset_processing(self):
        if self._raw_data is None:
            return
        self._processed_data = np.asarray(self._raw_data, float)
        self._current_processing = "none"
        self._processing_params = {}
        self._display_data(self._processed_data, autorange=True)

    def _display_data(self, data: np.ndarray, *, autorange: bool = False):
        if self._display_mode == "line":
            x = self._line_x if self._line_x is not None else np.arange(data.size, dtype=float)
            try:
                self.viewer.set_line_style(self._line_style, refresh=False)
            except Exception:
                pass
            self.viewer.set_line(x, data, autorange=autorange)
            y_label = self._current_variable or "Value"
            x_label = self._line_label or "Index"
            try:
                self.viewer.set_labels(x_label, y_label)
            except Exception:
                pass
            self.viewer.set_legend_sources([(self.viewer.line_item(), y_label)])
            try:
                self.display_mode_changed.emit("line")
            except Exception:
                pass
            self._update_line_style_button()
            return

        if self._display_mode == "warped" and "X" in self._coords and "Y" in self._coords:
            self.viewer.set_warped(self._coords["X"], self._coords["Y"], data, autorange=autorange)
        elif self._display_mode == "rectilinear" and "x" in self._coords and "y" in self._coords:
            self.viewer.set_rectilinear(self._coords["x"], self._coords["y"], data, autorange=autorange)
        else:
            self.viewer.set_image(data, autorange=autorange)
        label = self._current_variable or "Image"
        self.viewer.set_legend_sources([(self.viewer.image_item(), label)])
        try:
            self.display_mode_changed.emit(self._display_mode)
        except Exception:
            pass
        self._update_line_style_button()

    def set_histogram_visible(self, on: bool):
        self._hist_master_enabled = bool(on)
        self._update_histogram_visibility()

    def set_histogram_local_enabled(self, on: bool):
        enabled = bool(on)
        if self._hist_local_enabled == enabled:
            return
        self._hist_local_enabled = enabled
        self._update_histogram_visibility()

    def is_histogram_local_enabled(self) -> bool:
        return bool(self._hist_local_enabled)

    def _record_histogram_sizes(self, *_):
        if not self._hist_widget or not self._hist_widget.isVisible():
            return
        try:
            sizes = self.center_split.sizes()
        except Exception:
            return
        if len(sizes) < 2 or sizes[1] <= 0:
            return
        self._hist_last_split_sizes = list(sizes)

    def _update_histogram_visibility(self):
        hist_widget = self._hist_widget or self.viewer.histogram_widget()
        if hist_widget is None:
            return
        if self.center_split.indexOf(hist_widget) == -1:
            self.center_split.addWidget(hist_widget)
        want_visible = self._hist_master_enabled and self._hist_local_enabled
        if want_visible:
            hist_widget.setMinimumWidth(80)
            hist_widget.setMaximumWidth(16777215)
            hist_widget.show()
            sizes = self._hist_last_split_sizes
            if sizes and len(sizes) >= 2 and sizes[1] > 0:
                try:
                    self.center_split.setSizes(list(sizes))
                except Exception:
                    pass
            else:
                try:
                    current = self.center_split.sizes()
                except Exception:
                    current = []
                if len(current) < 2 or current[1] == 0:
                    total = sum(current) if len(current) >= 2 else 0
                    if total <= 0:
                        total = 400
                    hist_width = max(120, total // 4)
                    main_width = max(120, total - hist_width)
                    try:
                        self.center_split.setSizes([int(main_width), int(hist_width)])
                    except Exception:
                        pass
        else:
            if hist_widget.isVisible():
                try:
                    sizes = self.center_split.sizes()
                except Exception:
                    sizes = []
                if len(sizes) >= 2 and sizes[1] > 0:
                    self._hist_last_split_sizes = list(sizes)
            hist_widget.hide()
            hist_widget.setMinimumWidth(0)
            hist_widget.setMaximumWidth(0)

    def _clear_display(self, *, preserve_header: bool = False):
        self._raw_data = None
        self._processed_data = None
        self._coords = {}
        self._display_mode = "image"
        try:
            blank = np.zeros((1, 1), dtype=float)
            self.viewer.img_item.setImage(blank, autoLevels=False)
            try:
                self.viewer.img_item.setLevels((0.0, 1.0))
            except Exception:
                pass
        except Exception:
            pass
        try:
            self.viewer.img_item.setVisible(False)
        except Exception:
            pass
        try:
            self.viewer.hide_crosshair()
            self.viewer.clear_mirrored_crosshair()
        except Exception:
            pass
        self._update_line_style_button()
        if not preserve_header:
            self._set_header_text(None)

    def _update_line_style_button(self):
        try:
            visible = self._display_mode == "line"
        except Exception:
            visible = False
        btn = getattr(self, "_line_style_btn", None)
        if not isinstance(btn, QtWidgets.QToolButton):
            return
        btn.setVisible(visible)
        btn.setEnabled(visible)

    def processing_dims(self) -> Tuple[str, ...]:
        if self._display_mode == "line":
            label = self._line_label or self._current_variable or "line"
            return (str(label),)
        if self._dataset is not None and self._current_variable in self._dataset:
            try:
                dims = getattr(self._dataset[self._current_variable], "dims", None)
                if dims:
                    return tuple(str(d) for d in dims[: np.ndim(self._raw_data)])
            except Exception:
                pass
        data = self._processed_data if self._processed_data is not None else self._raw_data
        if data is None:
            return ()
        return tuple(f"axis{i}" for i in range(np.ndim(data)))

    def annotation_defaults(self) -> PlotAnnotationConfig:
        return self.viewer.annotation_defaults()

    def apply_annotation(self, config: PlotAnnotationConfig):
        self.viewer.apply_annotation(config)

    def _on_crosshair_toggled(self, enabled: bool):
        try:
            self.viewer.set_local_crosshair_enabled(enabled)
        except Exception:
            pass

    def _on_viewer_crosshair_toggled(self, enabled: bool):
        block = self._crosshair_btn.blockSignals(True)
        try:
            self._crosshair_btn.setChecked(bool(enabled))
        finally:
            self._crosshair_btn.blockSignals(block)

class MultiViewGrid(QtWidgets.QWidget):
    """
    A splitter-based grid of ViewerFrame tiles.
    - Drag a dataset or variable reference from the DatasetsPane onto this widget to add a tile.
    - 'Columns' spinbox controls how many tiles per row.
    - 'Show histograms' toggles the classic HistogramLUTItem to the right of each tile.
    """
    def __init__(
        self,
        processing_manager: Optional[ProcessingManager] = None,
        preferences: Optional[PreferencesManager] = None,
        parent=None,
    ):
        super().__init__(parent)
        self.setAcceptDrops(True)
        self.frames: List[ViewerFrame] = []
        self.processing_manager = processing_manager
        self.preferences: Optional[PreferencesManager] = None
        self._selected_frames: Set[ViewerFrame] = set()
        self._mouse_down = False
        self._drag_select_active = False
        self._drag_select_add = True

        app = QtWidgets.QApplication.instance()
        if app is not None:
            app.installEventFilter(self)

        v = QtWidgets.QVBoxLayout(self)
        v.setContentsMargins(0, 0, 0, 0)
        v.setSpacing(6)

        def _tag_compact_buttons(*widgets: QtWidgets.QWidget) -> None:
            for widget in widgets:
                if isinstance(widget, (QtWidgets.QPushButton, QtWidgets.QToolButton)):
                    widget.setProperty("sizeVariant", "compact")
                    widget.setMinimumWidth(0)
                    widget.setMinimumHeight(0)
                    widget.setSizePolicy(QtWidgets.QSizePolicy.Preferred, QtWidgets.QSizePolicy.Fixed)

<<<<<<< HEAD
        # Toolbar
        bar = QtWidgets.QGridLayout()
        bar.setContentsMargins(0, 0, 0, 0)
        bar.setHorizontalSpacing(8)
        bar.setVerticalSpacing(6)

=======
>>>>>>> 53ee68c5
        def _make_group(title: str, widgets: Iterable[QtWidgets.QWidget]) -> QtWidgets.QWidget:
            items = tuple(widgets)
            if not items:
                spacer = QtWidgets.QWidget()
                spacer.setVisible(False)
                return spacer
            if len(items) == 1:
                widget = items[0]
                if isinstance(widget, QtWidgets.QAbstractButton):
                    widget.setToolTip(title)
<<<<<<< HEAD
                    _tag_compact_buttons(widget)
                return widget

            frame = QtWidgets.QFrame()
            frame.setProperty("toolbarGroup", True)
            layout = QtWidgets.QVBoxLayout(frame)
            layout.setContentsMargins(8, 6, 8, 6)
            layout.setSpacing(4)

            label = QtWidgets.QLabel(title)
            label.setProperty("toolbarGroupLabel", True)
=======
                return widget

            frame = QtWidgets.QFrame()
            frame.setProperty("modernSection", True)
            layout = QtWidgets.QVBoxLayout(frame)
            layout.setContentsMargins(10, 8, 10, 8)
            layout.setSpacing(6)

            label = QtWidgets.QLabel(title)
            label.setProperty("modernSectionTitle", True)
>>>>>>> 53ee68c5
            layout.addWidget(label)

            row = QtWidgets.QHBoxLayout()
            row.setContentsMargins(0, 0, 0, 0)
<<<<<<< HEAD
            row.setSpacing(4)
            for widget in items:
                _tag_compact_buttons(widget)
=======
            row.setSpacing(6)
            for widget in items:
>>>>>>> 53ee68c5
                row.addWidget(widget)
            layout.addLayout(row)
            return frame

        lbl_columns = QtWidgets.QLabel("Columns:")
        self.col_spin = QtWidgets.QSpinBox()
        self.col_spin.setRange(1, 12)
        self.col_spin.setValue(3)
        self.col_spin.setMaximumWidth(72)
        self.col_spin.valueChanged.connect(self._reflow)

        self.chk_show_hist = QtWidgets.QCheckBox("Show histograms")
        self.chk_show_hist.setChecked(True)  # set False if you prefer off-by-default
        self.chk_show_hist.toggled.connect(self._apply_histogram_visibility)

        self.chk_link_levels = QtWidgets.QCheckBox("Lock colorscales")
        self.chk_link_levels.toggled.connect(self._on_link_levels_toggled)

        self.chk_link_panzoom = QtWidgets.QCheckBox("Lock pan/zoom")
        self.chk_link_panzoom.toggled.connect(self._on_link_panzoom_toggled)

        self.chk_cursor_mirror = QtWidgets.QCheckBox("Mirror cursor")
        self.chk_cursor_mirror.setChecked(False)
        self.chk_cursor_mirror.toggled.connect(self._on_link_cursor_toggled)

        self.btn_autoscale = QtWidgets.QPushButton("Autoscale colors")
        self.btn_autoscale.clicked.connect(self._autoscale_colors)

        self.btn_autopan = QtWidgets.QPushButton("Auto pan/zoom")
        self.btn_autopan.clicked.connect(self._auto_panzoom)

        self.btn_equalize_rows = QtWidgets.QPushButton("Equalize rows")
        self.btn_equalize_rows.clicked.connect(self.equalize_rows)

        self.btn_equalize_cols = QtWidgets.QPushButton("Equalize columns")
        self.btn_equalize_cols.clicked.connect(self.equalize_columns)

        self.btn_select_all = QtWidgets.QPushButton("Select All Plots")
        self.btn_select_all.setEnabled(False)
        self.btn_select_all.clicked.connect(self._select_all_frames)

        self.btn_apply_processing = QtWidgets.QPushButton("Apply processing…")
        self.btn_apply_processing.setEnabled(False)
        self.btn_apply_processing.clicked.connect(self._on_apply_processing_clicked)

        self.btn_export = QtWidgets.QToolButton()
        self.btn_export.setText("Export")
        self.btn_export.setPopupMode(QtWidgets.QToolButton.InstantPopup)
        export_menu = QtWidgets.QMenu(self.btn_export)
        self.act_export_active = export_menu.addAction("Save active plot…")
        self.act_export_active.triggered.connect(self._export_active_plot)
        self.act_export_selected = export_menu.addAction("Save selected plots to folder…")
        self.act_export_selected.triggered.connect(self._export_selected_plots)
        export_menu.addSeparator()
        self.act_export_layout = export_menu.addAction("Save entire layout…")
        self.act_export_layout.triggered.connect(self._export_layout_image)
        self.btn_export.setMenu(export_menu)

        self.btn_line_style = QtWidgets.QPushButton("Line style…")
        self.btn_line_style.setEnabled(False)
        self.btn_line_style.clicked.connect(self._open_line_style_dialog)

        self.btn_annotations = QtWidgets.QPushButton("Set annotations…")
        self.btn_annotations.clicked.connect(self._open_annotation_dialog)

        toolbar_groups = [
            _make_group(
                "Layout",
                (lbl_columns, self.col_spin, self.btn_equalize_rows, self.btn_equalize_cols, self.btn_select_all),
            ),
            _make_group("Display", (self.chk_show_hist, self.chk_cursor_mirror)),
            _make_group(
                "Scaling",
                (self.chk_link_levels, self.chk_link_panzoom, self.btn_autoscale, self.btn_autopan),
            ),
            _make_group("Processing", (self.btn_apply_processing,)),
            _make_group("Style", (self.btn_line_style, self.btn_annotations)),
            _make_group("Export", (self.btn_export,)),
        ]

        columns = 3
        for index, widget in enumerate(toolbar_groups):
            row = index // columns
            column = index % columns
            bar.addWidget(widget, row, column)

        rows = max(1, (len(toolbar_groups) + columns - 1) // columns)
        spacer = QtWidgets.QSpacerItem(
            0,
            0,
            QtWidgets.QSizePolicy.Expanding,
            QtWidgets.QSizePolicy.Minimum,
        )
        bar.addItem(spacer, 0, columns, rows, 1)
        v.addLayout(bar)

        # A vertical splitter holds "rows" (each row is a horizontal splitter of tiles)
        self.vsplit = QtWidgets.QSplitter(QtCore.Qt.Vertical)
        self.vsplit.setChildrenCollapsible(False)
        v.addWidget(self.vsplit, 1)

        self._level_handlers = {}
        self._view_handlers = {}
        self._cursor_handlers = {}
        self._syncing_levels = False
        self._syncing_views = False

        self.set_preferences(preferences)

    def set_preferences(self, preferences: Optional[PreferencesManager]):
        if self.preferences is preferences:
            return
        if self.preferences:
            try:
                self.preferences.changed.disconnect(self._on_preferences_changed)
            except Exception:
                pass
        self.preferences = preferences
        for frame in self.frames:
            frame.set_preferences(self.preferences)
        if self.preferences:
            try:
                self.preferences.changed.connect(self._on_preferences_changed)
            except Exception:
                pass
        self._on_preferences_changed(None)

    # ---------- Drag & Drop ----------
    def dragEnterEvent(self, ev: QtGui.QDragEnterEvent):
        ev.acceptProposedAction() if ev.mimeData().hasText() else ev.ignore()

    def dropEvent(self, ev: QtGui.QDropEvent):
        text = ev.mimeData().text()
        payloads = decode_mime_payloads(text)
        if not payloads:
            payloads = [text]

        frames: List[ViewerFrame] = []
        high_dim_dropped = False
        for payload in payloads:
            if HighDimVarRef.from_mime(payload):
                high_dim_dropped = True
                continue
            frame = self._build_frame_from_payload(payload)
            if frame is not None:
                frames.append(frame)

        if not frames:
            if high_dim_dropped:
                QtWidgets.QMessageBox.information(
                    self,
                    "Unsupported variable",
                    "High-dimensional variables should be sent to the Slice Data tab.",
                )
            ev.ignore()
            return

        if high_dim_dropped:
            QtWidgets.QMessageBox.information(
                self,
                "Unsupported variable",
                "Some dropped items were high-dimensional and were ignored.",
            )

        for fr in frames:
            self.frames.append(fr)
            self._connect_frame_signals(fr)
            self._sync_new_frame_to_links(fr)
            fr.set_selected(False)

        self._reflow()
        self._update_apply_button_state()
        ev.acceptProposedAction()

    def _build_frame_from_payload(self, payload: str) -> Optional[ViewerFrame]:
        ds_ref = DataSetRef.from_mime(payload)
        mem_ds = MemoryDatasetRef.from_mime(payload) if not ds_ref else None
        vr = None if (ds_ref or mem_ds) else VarRef.from_mime(payload)
        mem_var = None if (ds_ref or mem_ds or vr) else MemoryVarRef.from_mime(payload)
        slice_ref = None if (ds_ref or mem_ds or vr or mem_var) else MemorySliceRef.from_mime(payload)

        if not any([ds_ref, mem_ds, vr, mem_var, slice_ref]):
            return None

        dataset = None
        frame_title = ""
        alias: Optional[str] = None
        try:
            if ds_ref:
                dataset = ds_ref.load()
                frame_title = ds_ref.path.name
            elif mem_ds:
                dataset = mem_ds.load()
                frame_title = mem_ds.display_name()
            elif vr:
                dataset = open_dataset(vr.path)
                frame_title = vr.path.name
            elif mem_var:
                dataset = MemoryDatasetRegistry.get_dataset(mem_var.dataset_key)
                if dataset is None:
                    raise RuntimeError("Dataset is no longer available in memory")
                frame_title = MemoryDatasetRegistry.get_label(mem_var.dataset_key)
            elif slice_ref:
                arr, coords, alias = slice_ref.load()
                dataset = xr.Dataset({alias: arr})
                for key, value in coords.items():
                    try:
                        dataset[alias] = dataset[alias].assign_coords({key: value})
                    except Exception:
                        pass
                frame_title = slice_ref.display_label()
        except Exception as e:
            QtWidgets.QMessageBox.warning(self, "Load failed", str(e))
            return None

        fr = ViewerFrame(title=frame_title, parent=self)
        fr.set_preferences(self.preferences)
        fr.request_close.connect(self._remove_frame)
        fr.display_mode_changed.connect(self._on_frame_mode_changed)

        try:
            if ds_ref:
                fr.set_dataset(dataset, ds_ref.path)
            elif mem_ds:
                fr.set_dataset(dataset, None)
            elif vr:
                fr.set_dataset(dataset, vr.path, select=vr.var)
            elif mem_var:
                if mem_var.var not in dataset.data_vars:
                    raise RuntimeError("Selected variable is no longer available")
                fr.set_dataset(dataset, None, select=mem_var.var)
            elif slice_ref and alias:
                fr.set_dataset(dataset, None, select=alias)
        except Exception as exc:
            try:
                close = getattr(dataset, "close", None)
                if callable(close):
                    close()
            except Exception:
                pass
            QtWidgets.QMessageBox.warning(self, "Load failed", str(exc))
            fr.deleteLater()
            return None

        return fr

    # ---------- Tile management ----------
    def _remove_frame(self, fr: ViewerFrame):
        self._disconnect_frame_signals(fr)
        if fr in self.frames:
            self.frames.remove(fr)
        if fr in self._selected_frames:
            self._selected_frames.remove(fr)
            fr.set_selected(False)
        try:
            fr.setParent(None)
        except Exception:
            pass
        try:
            fr.dispose()
        except Exception:
            pass
        self._reflow()
        self._update_apply_button_state()

    def selected_frames(self) -> List[ViewerFrame]:
        return [fr for fr in self.frames if fr in self._selected_frames]

    def _update_apply_button_state(self):
        has_frames = bool(self.frames)
        if hasattr(self, "btn_select_all"):
            self.btn_select_all.setEnabled(has_frames)
        if hasattr(self, "btn_apply_processing"):
            self.btn_apply_processing.setEnabled(bool(self._selected_frames))
        if hasattr(self, "btn_line_style"):
            targets = self.selected_frames() or list(self.frames)
            has_line = any(fr.is_line_display() for fr in targets)
            self.btn_line_style.setEnabled(has_line)

    def _select_all_frames(self):
        if not self.frames:
            self._clear_selection()
            self._update_apply_button_state()
            return
        self._clear_selection()
        for fr in self.frames:
            self._set_frame_selected(fr, True, clear=False)
        self._update_apply_button_state()

    def _set_frame_selected(self, frame: Optional[ViewerFrame], selected: bool, *, clear: bool = False):
        if frame is None or frame not in self.frames:
            if clear:
                self._clear_selection()
            return
        if clear:
            self._clear_selection(exclude=frame if selected else None)
        if selected:
            self._selected_frames.add(frame)
        else:
            self._selected_frames.discard(frame)
        frame.set_selected(selected)
        self._update_apply_button_state()

    def _clear_selection(self, exclude: Optional[ViewerFrame] = None):
        changed = False
        for fr in list(self._selected_frames):
            if exclude is not None and fr is exclude:
                continue
            fr.set_selected(False)
            self._selected_frames.discard(fr)
            changed = True
        if changed:
            self._update_apply_button_state()

    def _frame_at_global_pos(self, global_pos: QtCore.QPoint) -> Optional[ViewerFrame]:
        widget = QtWidgets.QApplication.widgetAt(global_pos)
        while widget is not None:
            if isinstance(widget, ViewerFrame):
                return widget if widget in self.frames else None
            widget = widget.parentWidget()
        return None

    def eventFilter(self, obj, event):
        if isinstance(event, QtGui.QMouseEvent):
            etype = event.type()
            if etype == QtCore.QEvent.MouseButtonPress:
                if event.button() == QtCore.Qt.LeftButton:
                    frame = self._frame_at_global_pos(event.globalPos())
                    if frame is not None:
                        ctrl = bool(event.modifiers() & QtCore.Qt.ControlModifier)
                        if ctrl:
                            target_state = frame not in self._selected_frames
                            self._set_frame_selected(frame, target_state, clear=False)
                            self._drag_select_active = True
                            self._drag_select_add = target_state
                        else:
                            self._set_frame_selected(frame, True, clear=True)
                            self._drag_select_active = False
                        self._mouse_down = True
                elif event.button() == QtCore.Qt.RightButton:
                    frame = self._frame_at_global_pos(event.globalPos())
                    if frame is not None:
                        if frame not in self._selected_frames:
                            self._set_frame_selected(frame, True, clear=True)
                        self._show_plot_context_menu(event.globalPos())
                        return True
            elif etype == QtCore.QEvent.MouseMove:
                if self._mouse_down and self._drag_select_active and event.buttons() & QtCore.Qt.LeftButton:
                    frame = self._frame_at_global_pos(event.globalPos())
                    if frame is not None:
                        self._set_frame_selected(frame, self._drag_select_add, clear=False)
            elif etype == QtCore.QEvent.MouseButtonRelease and event.button() == QtCore.Qt.LeftButton:
                if self._mouse_down:
                    self._mouse_down = False
                    self._drag_select_active = False
        elif isinstance(event, QtGui.QContextMenuEvent):
            frame = self._frame_at_global_pos(event.globalPos())
            if frame is not None:
                if frame not in self._selected_frames:
                    self._set_frame_selected(frame, True, clear=True)
                self._show_plot_context_menu(event.globalPos())
                return True
        return super().eventFilter(obj, event)

    def _show_plot_context_menu(self, global_pos: QtCore.QPoint):
        menu = QtWidgets.QMenu(self)
        act_plot = menu.addAction("Plot Data…")
        if not self.selected_frames():
            act_plot.setEnabled(False)
        act_plot.triggered.connect(self._on_plot_data_requested)
        menu.exec_(global_pos)

    def _on_plot_data_requested(self):
        frames = self.selected_frames()
        if not frames:
            return
        available: Set[str] = set()
        for fr in frames:
            available.update(fr.available_variables())
        available_list = sorted(available)
        default = ""
        for fr in frames:
            cur = fr.current_variable()
            if cur:
                default = cur
                break
        items = list(available_list)
        if default:
            if default not in items:
                items.insert(0, default)
                default_index = 0
            else:
                default_index = items.index(default)
        else:
            default_index = 0
        if not items:
            items = [default] if default else [""]
            default_index = 0
        item, ok = QtWidgets.QInputDialog.getItem(
            self,
            "Plot Data",
            "Data variable:",
            items,
            default_index,
            editable=True,
        )
        if not ok:
            return
        name = str(item).strip()
        for fr in frames:
            fr.plot_variable(name)

    def _open_annotation_dialog(self):
        frames = self.selected_frames()
        if not frames:
            frames = list(self.frames)
        if not frames:
            QtWidgets.QMessageBox.information(
                self,
                "No plots",
                "Add a plot before setting annotations.",
            )
            return
        initial = frames[0].annotation_defaults()
        initial.apply_to_all = False
        dialog = PlotAnnotationDialog(self, initial=initial, allow_apply_all=True)
        if dialog.exec_() != QtWidgets.QDialog.Accepted:
            return
        config = dialog.annotation_config()
        if config is None:
            return
        targets = self.frames if config.apply_to_all else frames
        base = replace(config, apply_to_all=False)
        for frame in targets:
            frame.apply_annotation(base)

    def _open_line_style_dialog(self):
        frames = self.selected_frames()
        if frames:
            targets = [fr for fr in frames if fr.is_line_display()]
        else:
            targets = [fr for fr in self.frames if fr.is_line_display()]
        if not targets:
            QtWidgets.QMessageBox.information(
                self,
                "No 1D plots",
                "Select a 1D plot before adjusting the line style.",
            )
            return
        dialog = LineStyleDialog(self, initial=targets[0].line_style_config())
        if dialog.exec_() != QtWidgets.QDialog.Accepted:
            return
        style = dialog.line_style()
        if style is None:
            return
        for fr in targets:
            fr.set_line_style_config(style, refresh=True)
        log_action(f"Updated line style for {len(targets)} plot(s)")
        self._update_apply_button_state()

    # ---------- export helpers ----------
    def _on_preferences_changed(self, _data):
        for frame in self.frames:
            frame.set_preferences(self.preferences)

    def _default_layout_label(self) -> str:
        if self.preferences:
            return self.preferences.default_layout_label()
        return ""

    def _default_export_dir(self) -> str:
        if self.preferences:
            return self.preferences.default_export_directory()
        return ""

    def _store_export_dir(self, directory: str):
        if self.preferences and directory:
            data = self.preferences.data()
            misc = data.setdefault("misc", {})
            misc["default_export_dir"] = directory
            self.preferences.update(data)

    def _export_active_plot(self):
        frames = self.selected_frames()
        if len(frames) != 1:
            QtWidgets.QMessageBox.information(
                self,
                "Select a plot",
                "Please select a single plot to export.",
            )
            return
        frame = frames[0]
        suggestion = sanitize_filename(frame.lbl.text()) + ".png"
        path, _ = QtWidgets.QFileDialog.getSaveFileName(
            self,
            "Save plot",
            suggestion,
            "PNG image (*.png);;JPEG image (*.jpg *.jpeg);;All files (*)",
        )
        if not path:
            return
        suffix = ".jpg" if path.lower().endswith((".jpg", ".jpeg")) else ".png"
        target = ensure_extension(path, suffix)
        if not save_snapshot(frame, target):
            QtWidgets.QMessageBox.warning(self, "Save failed", "Unable to write the selected file.")
            return
        log_action(f"Saved MultiView plot to {target}")

    def _export_selected_plots(self):
        frames = self.selected_frames()
        if not frames:
            QtWidgets.QMessageBox.information(
                self,
                "No plots selected",
                "Select one or more plots to export individually.",
            )
            return
        directory = QtWidgets.QFileDialog.getExistingDirectory(
            self,
            "Select export folder",
            self._default_export_dir(),
        )
        if not directory:
            return
        base = Path(directory)
        self._store_export_dir(directory)
        count = 0
        for idx, frame in enumerate(frames, start=1):
            label = frame.lbl.text() or f"plot_{idx}"
            name = sanitize_filename(label) or f"plot_{idx}"
            target = base / f"{name}_{idx:02d}.png"
            if save_snapshot(frame, target):
                count += 1
        if count == 0:
            QtWidgets.QMessageBox.warning(self, "Export failed", "No plots were exported.")
            return
        QtWidgets.QMessageBox.information(
            self,
            "Export complete",
            f"Saved {count} plot(s) to {base}",
        )
        log_action(f"Exported {count} MultiView plots to {base}")

    def _export_layout_image(self):
        if not self.frames:
            QtWidgets.QMessageBox.information(
                self,
                "No plots",
                "Add at least one plot before exporting the layout.",
            )
            return
        path, _ = QtWidgets.QFileDialog.getSaveFileName(
            self,
            "Save layout",
            "multiview-layout.png",
            "PNG image (*.png);;JPEG image (*.jpg *.jpeg);;All files (*)",
        )
        if not path:
            return
        ok, label = ask_layout_label(self, "Layout label", self._default_layout_label())
        if not ok:
            return
        suffix = ".jpg" if path.lower().endswith((".jpg", ".jpeg")) else ".png"
        target = ensure_extension(path, suffix)
        if not save_snapshot(self, target, label):
            QtWidgets.QMessageBox.warning(
                self,
                "Save failed",
                "Unable to save the layout image.",
            )
            return
        log_action(f"Saved MultiView layout to {target}")

    def _on_apply_processing_clicked(self):
        frames = self.selected_frames()
        if not frames:
            return
        dims = frames[0].processing_dims() if frames else ()
        dialog = ProcessingSelectionDialog(
            self.processing_manager,
            self,
            dims=dims if dims else None,
        )
        if dialog.exec_() != QtWidgets.QDialog.Accepted:
            return
        mode, params = dialog.selected_processing()
        for frame in frames:
            try:
                frame.apply_processing(mode, params, self.processing_manager)
            except Exception as exc:
                QtWidgets.QMessageBox.warning(self, "Processing failed", str(exc))
                break


    def _reflow(self):
        """Rebuild the splitter grid according to the current column count."""
        # Detach any existing children from row splitters, then clear rows
        for i in range(self.vsplit.count()):
            w = self.vsplit.widget(i)
            if isinstance(w, QtWidgets.QSplitter):
                while w.count():
                    cw = w.widget(0)
                    if cw:
                        cw.setParent(None)
        while self.vsplit.count():
            w = self.vsplit.widget(0)
            w.setParent(None)
            w.deleteLater()

        cols = max(1, self.col_spin.value())
        for r_start in range(0, len(self.frames), cols):
            row_frames = self.frames[r_start:r_start + cols]
            h = QtWidgets.QSplitter(QtCore.Qt.Horizontal)
            h.setChildrenCollapsible(False)
            for fr in row_frames:
                h.addWidget(fr)
            self.vsplit.addWidget(h)

        # Re-apply current histogram visibility to all tiles
        self._apply_histogram_visibility(self.chk_show_hist.isChecked())
        self.equalize_columns()

    def _apply_histogram_visibility(self, on: bool):
        """Show/hide the classic HistogramLUTItem on every tile."""
        on = bool(on)
        for fr in self.frames:
            try:
                fr.set_histogram_visible(on)
            except Exception:
                pass

    def _connect_frame_signals(self, fr: ViewerFrame):
        viewer = getattr(fr, "viewer", None)
        if viewer is None:
            return
        if viewer not in self._level_handlers:
            try:
                handler = partial(self._viewer_levels_changed, viewer)
                viewer.sigLevelsChanged.connect(handler)
                self._level_handlers[viewer] = handler
            except Exception:
                self._level_handlers.pop(viewer, None)
        if viewer not in self._view_handlers:
            try:
                handler = partial(self._viewer_view_changed, viewer)
                viewer.sigViewChanged.connect(handler)
                self._view_handlers[viewer] = handler
            except Exception:
                self._view_handlers.pop(viewer, None)
        if viewer not in self._cursor_handlers:
            try:
                viewer.sigCursorMoved.connect(self._viewer_cursor_moved)
                self._cursor_handlers[viewer] = True
            except Exception:
                self._cursor_handlers.pop(viewer, None)

    def _on_frame_mode_changed(self, *_):
        self._update_apply_button_state()

    def _disconnect_frame_signals(self, fr: ViewerFrame):
        viewer = getattr(fr, "viewer", None)
        if viewer is None:
            return
        handler = self._level_handlers.pop(viewer, None)
        if handler is not None:
            try:
                viewer.sigLevelsChanged.disconnect(handler)
            except Exception:
                pass
        handler = self._view_handlers.pop(viewer, None)
        if handler is not None:
            try:
                viewer.sigViewChanged.disconnect(handler)
            except Exception:
                pass
        if viewer in self._cursor_handlers:
            try:
                viewer.sigCursorMoved.disconnect(self._viewer_cursor_moved)
            except Exception:
                pass
            self._cursor_handlers.pop(viewer, None)
        try:
            viewer.clear_mirrored_crosshair()
        except Exception:
            pass

    def _viewer_levels_changed(self, viewer, levels):
        if not self.chk_link_levels.isChecked() or self._syncing_levels:
            return
        self._syncing_levels = True
        try:
            try:
                lo, hi = (float(levels[0]), float(levels[1]))
            except Exception:
                lo, hi = viewer.get_levels()
            for fr in self.frames:
                if fr.viewer is viewer:
                    continue
                fr.viewer.set_levels(lo, hi)
        finally:
            self._syncing_levels = False

    def _viewer_view_changed(self, viewer, xr, yr):
        if not self.chk_link_panzoom.isChecked() or self._syncing_views:
            return
        self._syncing_views = True
        try:
            xr_vals = tuple(xr) if xr is not None else viewer.get_view_range()[0]
            yr_vals = tuple(yr) if yr is not None else viewer.get_view_range()[1]
            for fr in self.frames:
                if fr.viewer is viewer:
                    continue
                fr.viewer.set_view_range(xr=xr_vals, yr=yr_vals)
        finally:
            self._syncing_views = False

    def _on_link_levels_toggled(self, on: bool):
        if on:
            self._sync_all_levels()

    def _on_link_panzoom_toggled(self, on: bool):
        if on:
            self._sync_all_views()

    def _on_link_cursor_toggled(self, on: bool):
        if not on:
            self._clear_mirrored_crosshairs()

    def _sync_all_levels(self):
        if not self.frames:
            return
        ref = self.frames[0].viewer
        try:
            lo, hi = ref.get_levels()
        except Exception:
            return
        self._syncing_levels = True
        try:
            for fr in self.frames[1:]:
                fr.viewer.set_levels(lo, hi)
        finally:
            self._syncing_levels = False

    def _sync_all_views(self):
        if not self.frames:
            return
        ref = self.frames[0].viewer
        try:
            xr, yr = ref.get_view_range()
        except Exception:
            return
        self._syncing_views = True
        try:
            for fr in self.frames[1:]:
                fr.viewer.set_view_range(xr=xr, yr=yr)
        finally:
            self._syncing_views = False

    def _viewer_cursor_moved(self, viewer, x, y, value, inside, label):
        if not inside or not self.chk_cursor_mirror.isChecked():
            self._clear_mirrored_crosshairs(exclude=viewer)
            return
        for fr in self.frames:
            other = fr.viewer
            if other is viewer:
                continue
            try:
                local_value = other.value_at(x, y) if hasattr(other, "value_at") else None
            except Exception:
                local_value = None
            try:
                other.show_crosshair(x, y, value=local_value, mirrored=True)
            except Exception:
                pass

    def _clear_mirrored_crosshairs(self, exclude=None):
        for fr in self.frames:
            viewer = fr.viewer
            if exclude is not None and viewer is exclude:
                continue
            try:
                viewer.clear_mirrored_crosshair()
            except Exception:
                pass

    def _sync_new_frame_to_links(self, fr: ViewerFrame):
        others = [f for f in self.frames if f is not fr]
        if not others:
            return
        ref = others[0].viewer
        if self.chk_link_levels.isChecked():
            try:
                lo, hi = ref.get_levels()
                fr.viewer.set_levels(lo, hi)
            except Exception:
                pass
        if self.chk_link_panzoom.isChecked():
            try:
                xr, yr = ref.get_view_range()
                fr.viewer.set_view_range(xr=xr, yr=yr)
            except Exception:
                pass

    def _autoscale_colors(self):
        if self.chk_link_levels.isChecked():
            self.chk_link_levels.setChecked(False)
        for fr in self.frames:
            try:
                fr.viewer.autoscale_levels()
            except Exception:
                pass

    def _auto_panzoom(self):
        for fr in self.frames:
            try:
                fr.viewer.auto_view_range()
            except Exception:
                pass

    def equalize_columns(self):
        for splitter in self._iter_row_splitters():
            count = splitter.count()
            if count <= 0:
                continue
            splitter.setSizes([1] * count)

    def equalize_rows(self):
        count = self.vsplit.count()
        if count <= 0:
            return
        self.vsplit.setSizes([1] * count)

    def _iter_row_splitters(self):
        for i in range(self.vsplit.count()):
            w = self.vsplit.widget(i)
            if isinstance(w, QtWidgets.QSplitter):
                yield w<|MERGE_RESOLUTION|>--- conflicted
+++ resolved
@@ -714,15 +714,6 @@
                     widget.setMinimumHeight(0)
                     widget.setSizePolicy(QtWidgets.QSizePolicy.Preferred, QtWidgets.QSizePolicy.Fixed)
 
-<<<<<<< HEAD
-        # Toolbar
-        bar = QtWidgets.QGridLayout()
-        bar.setContentsMargins(0, 0, 0, 0)
-        bar.setHorizontalSpacing(8)
-        bar.setVerticalSpacing(6)
-
-=======
->>>>>>> 53ee68c5
         def _make_group(title: str, widgets: Iterable[QtWidgets.QWidget]) -> QtWidgets.QWidget:
             items = tuple(widgets)
             if not items:
@@ -733,19 +724,6 @@
                 widget = items[0]
                 if isinstance(widget, QtWidgets.QAbstractButton):
                     widget.setToolTip(title)
-<<<<<<< HEAD
-                    _tag_compact_buttons(widget)
-                return widget
-
-            frame = QtWidgets.QFrame()
-            frame.setProperty("toolbarGroup", True)
-            layout = QtWidgets.QVBoxLayout(frame)
-            layout.setContentsMargins(8, 6, 8, 6)
-            layout.setSpacing(4)
-
-            label = QtWidgets.QLabel(title)
-            label.setProperty("toolbarGroupLabel", True)
-=======
                 return widget
 
             frame = QtWidgets.QFrame()
@@ -756,19 +734,12 @@
 
             label = QtWidgets.QLabel(title)
             label.setProperty("modernSectionTitle", True)
->>>>>>> 53ee68c5
             layout.addWidget(label)
 
             row = QtWidgets.QHBoxLayout()
             row.setContentsMargins(0, 0, 0, 0)
-<<<<<<< HEAD
-            row.setSpacing(4)
-            for widget in items:
-                _tag_compact_buttons(widget)
-=======
             row.setSpacing(6)
             for widget in items:
->>>>>>> 53ee68c5
                 row.addWidget(widget)
             layout.addLayout(row)
             return frame
