from __future__ import annotations

from pathlib import Path
from typing import Dict, List, Optional, Sequence, Tuple

import numpy as np
import pyqtgraph as pg
from PySide2 import QtCore, QtGui, QtWidgets

try:  # Optional dependency
    import pyqtgraph.opengl as gl  # type: ignore
except Exception:  # pragma: no cover - optional dependency
    gl = None  # type: ignore

from app_logging import log_action

<<<<<<< HEAD
from ..colormaps import (
    available_colormap_names,
    colormap_lookup_table,
    is_scientific_colormap,
    resolve_colormap_assets,
)
=======
from ..colormaps import register_scientific_colormaps, scientific_colormap_names
>>>>>>> 1e357829
from ..preferences import PreferencesManager
from ..utils import ask_layout_label, ensure_extension, image_with_label, save_snapshot


class VolumeAlphaHandle(QtWidgets.QGraphicsEllipseItem):
    def __init__(self, owner: "VolumeAlphaCurveWidget", x_norm: float, y_norm: float):
        radius = 5.0
        super().__init__(-radius, -radius, radius * 2.0, radius * 2.0)
        self._owner = owner
        self.x_norm = float(x_norm)
        self.y_norm = float(y_norm)
        self.setBrush(QtGui.QBrush(QtGui.QColor(255, 255, 255)))
        pen = QtGui.QPen(QtGui.QColor(20, 20, 20))
        pen.setWidthF(1.2)
        self.setPen(pen)
        self.setZValue(20)
        self.setFlag(QtWidgets.QGraphicsItem.ItemIsMovable, True)
        self.setFlag(QtWidgets.QGraphicsItem.ItemSendsScenePositionChanges, True)
        self.setFlag(QtWidgets.QGraphicsItem.ItemIgnoresTransformations, True)

    def itemChange(self, change: QtWidgets.QGraphicsItem.GraphicsItemChange, value):
        if change == QtWidgets.QGraphicsItem.ItemPositionChange:
            if isinstance(value, QtCore.QPointF):
                point = value
            else:
                point = QtCore.QPointF(value)
            return self._owner.clamp_handle_position(self, point)
        if change == QtWidgets.QGraphicsItem.ItemPositionHasChanged:
            self._owner.handle_moved(self)
        return super().itemChange(change, value)

class VolumeAlphaCurveWidget(QtWidgets.QWidget):
    curveChanged = QtCore.Signal(list)

    def __init__(self, parent=None, default_value: float = 0.5):
        super().__init__(parent)
        self._scene = QtWidgets.QGraphicsScene(self)
        self._view = QtWidgets.QGraphicsView(self._scene)
        self._view.setHorizontalScrollBarPolicy(QtCore.Qt.ScrollBarAlwaysOff)
        self._view.setVerticalScrollBarPolicy(QtCore.Qt.ScrollBarAlwaysOff)
        self._view.setRenderHints(
            QtGui.QPainter.Antialiasing
            | QtGui.QPainter.SmoothPixmapTransform
            | QtGui.QPainter.TextAntialiasing
        )
        self._view.setDragMode(QtWidgets.QGraphicsView.NoDrag)
        self._view.setFrameShape(QtWidgets.QFrame.NoFrame)
        self._view.setSizePolicy(
            QtWidgets.QSizePolicy(QtWidgets.QSizePolicy.Expanding, QtWidgets.QSizePolicy.Expanding)
        )
        self._view.viewport().installEventFilter(self)

        layout = QtWidgets.QVBoxLayout(self)
        layout.setContentsMargins(0, 0, 0, 0)
        layout.addWidget(self._view)

        self._gradient_item = QtWidgets.QGraphicsPixmapItem()
        self._gradient_item.setZValue(0)
        self._scene.addItem(self._gradient_item)

        border_pen = QtGui.QPen(QtGui.QColor(200, 200, 200))
        border_pen.setWidthF(1.0)
        self._border_item = self._scene.addRect(QtCore.QRectF(0, 0, 1, 1), border_pen)
        self._border_item.setZValue(5)

        curve_pen = QtGui.QPen(QtGui.QColor(245, 245, 245))
        curve_pen.setWidthF(2.0)
        self._curve_item = self._scene.addPath(QtGui.QPainterPath(), curve_pen)
        self._curve_item.setZValue(15)

        self._handles: List[VolumeAlphaHandle] = []
        self._default_positions = [0.0, 0.25, 0.5, 0.75, 1.0]
        self._default_value = max(0.0, min(1.0, float(default_value)))
        self._margin_left = 28.0
        self._margin_right = 16.0
        self._margin_top = 12.0
        self._margin_bottom = 26.0
        self._colormap_name = "viridis"
        self._updating = False

        self.setMinimumHeight(120)
        self.setMaximumHeight(220)
        size_policy = QtWidgets.QSizePolicy(QtWidgets.QSizePolicy.Preferred, QtWidgets.QSizePolicy.Fixed)
        self.setSizePolicy(size_policy)
        self._update_scene_geometry()
        self.reset_curve()

    # ----- geometry helpers -----
    def showEvent(self, event: QtGui.QShowEvent):
        super().showEvent(event)
        QtCore.QTimer.singleShot(0, self._update_scene_geometry)

    def resizeEvent(self, event: QtGui.QResizeEvent):
        super().resizeEvent(event)
        self._update_scene_geometry()

    def _effective_rect(self) -> QtCore.QRectF:
        rect = self._scene.sceneRect()
        width = max(1.0, rect.width() - self._margin_left - self._margin_right)
        height = max(1.0, rect.height() - self._margin_top - self._margin_bottom)
        return QtCore.QRectF(
            rect.left() + self._margin_left,
            rect.top() + self._margin_top,
            width,
            height,
        )

    def _update_scene_geometry(self):
        viewport = self._view.viewport()
        width = max(1, viewport.width())
        height = max(1, viewport.height())
        self._scene.setSceneRect(0, 0, float(width), float(height))
        eff = self._effective_rect()
        self._update_gradient_pixmap(int(max(2.0, eff.width())), int(max(2.0, eff.height())))
        self._gradient_item.setPos(eff.left(), eff.top())
        self._border_item.setRect(eff)
        self._position_handles()
        self._update_curve_path()

    # ----- colormap -----
    def set_colormap(self, name: str):
        if not name:
            name = "viridis"
        if self._colormap_name == name:
            return
        self._colormap_name = name
        self._update_gradient_pixmap()
        self._update_curve_path()

    def _update_gradient_pixmap(self, width: Optional[int] = None, height: Optional[int] = None):
        eff = self._effective_rect()
        w = int(width or max(2.0, eff.width()))
        h = int(height or max(2.0, eff.height()))
        cmap, state, asset_lut = resolve_colormap_assets(self._colormap_name)
        if cmap is None and state is None and asset_lut is None:
            cmap, state, asset_lut = resolve_colormap_assets("viridis")
        if cmap is None and state is None and asset_lut is None:
            return
        try:
            mapped = cmap.map(np.linspace(0.0, 1.0, max(2, w)), mode="byte") if cmap else None
        except Exception:
            mapped = None
        if mapped is None:
            table = asset_lut
            if table is None:
                table = colormap_lookup_table(cmap, name=self._colormap_name, size=max(2, w))
            if table is None and state:
                table = colormap_lookup_table(None, name=self._colormap_name, size=max(2, w))
            if table is None:
                return
            mapped = table
        gradient = np.repeat(mapped[np.newaxis, :, :3], max(2, h), axis=0)
        alpha = np.full((gradient.shape[0], gradient.shape[1], 1), 255, dtype=np.uint8)
        rgba = np.concatenate((gradient, alpha), axis=2)
        image = QtGui.QImage(
            rgba.data, rgba.shape[1], rgba.shape[0], int(rgba.strides[0]), QtGui.QImage.Format_RGBA8888
        )
        image = image.copy()
        self._gradient_item.setPixmap(QtGui.QPixmap.fromImage(image))

    # ----- handle interactions -----
    def clamp_handle_position(
        self, handle: VolumeAlphaHandle, value: QtCore.QPointF
    ) -> QtCore.QPointF:
        if self._updating:
            return value
        eff = self._effective_rect()
        width = eff.width()
        height = eff.height()
        x_norm = 0.0
        if width > 0:
            raw_x_norm = (float(value.x()) - eff.left()) / width
            idx = self._handles.index(handle)
            min_norm = 0.0 if idx == 0 else self._handles[idx - 1].x_norm + 1e-4
            max_norm = 1.0 if idx == len(self._handles) - 1 else self._handles[idx + 1].x_norm - 1e-4
            x_norm = max(min_norm, min(max_norm, raw_x_norm))
            x_norm = max(0.0, min(1.0, x_norm))
        x = eff.left() + x_norm * max(width, 1.0)
        y = float(value.y())
        if height > 0:
            y = max(eff.top(), min(eff.bottom(), y))
        return QtCore.QPointF(x, y)

    def handle_moved(self, handle: VolumeAlphaHandle):
        if self._updating:
            return
        eff = self._effective_rect()
        width = eff.width()
        height = eff.height()
        if width <= 0 or height <= 0:
            return
        pos = handle.pos()
        x_norm = (pos.x() - eff.left()) / width
        y_norm = (eff.bottom() - pos.y()) / height
        x_norm = max(0.0, min(1.0, float(x_norm)))
        y_norm = max(0.0, min(1.0, float(y_norm)))
        idx = self._handles.index(handle)
        if idx > 0:
            x_norm = max(x_norm, self._handles[idx - 1].x_norm + 1e-4)
        if idx < len(self._handles) - 1:
            x_norm = min(x_norm, self._handles[idx + 1].x_norm - 1e-4)
        handle.y_norm = y_norm
        handle.x_norm = x_norm
        self._handles.sort(key=lambda item: item.x_norm)
        self._position_handles()
        self._update_curve_path()
        self.curveChanged.emit(self.curve_points())

    def _position_handles(self):
        eff = self._effective_rect()
        if eff.height() <= 0 or eff.width() <= 0:
            return
        self._updating = True
        try:
            for handle in self._handles:
                x = eff.left() + handle.x_norm * eff.width()
                y = eff.bottom() - handle.y_norm * eff.height()
                handle.setPos(QtCore.QPointF(x, y))
        finally:
            self._updating = False

    def _update_curve_path(self):
        if not self._handles:
            self._curve_item.setPath(QtGui.QPainterPath())
            return
        sorted_handles = sorted(self._handles, key=lambda item: item.x_norm)
        path = QtGui.QPainterPath()
        first = sorted_handles[0]
        path.moveTo(first.pos())
        for handle in sorted_handles[1:]:
            path.lineTo(handle.pos())
        self._curve_item.setPath(path)

    # ----- curve helpers -----
    def curve_points(self) -> List[Tuple[float, float]]:
        return [(handle.x_norm, handle.y_norm) for handle in sorted(self._handles, key=lambda h: h.x_norm)]

    def set_curve(self, points: List[Tuple[float, float]]):
        if not points:
            return
        for handle in list(self._handles):
            self._scene.removeItem(handle)
        self._handles.clear()
        for x, y in points:
            self._add_handle(float(x), float(y), emit=False)
        self._update_curve_path()
        self.curveChanged.emit(self.curve_points())

    def reset_curve(self):
        for handle in list(self._handles):
            self._scene.removeItem(handle)
        self._handles.clear()
        for x_norm in self._default_positions:
            self._add_handle(float(x_norm), float(self._default_value), emit=False)
        self._update_curve_path()
        self.curveChanged.emit(self.curve_points())

    def _add_handle(self, x_norm: float, y_norm: float, *, emit: bool = True):
        x_norm = max(0.0, min(1.0, x_norm))
        y_norm = max(0.0, min(1.0, y_norm))
        for existing in self._handles:
            if abs(existing.x_norm - x_norm) < 1e-4:
                existing.x_norm = x_norm
                existing.y_norm = y_norm
                self._handles.sort(key=lambda item: item.x_norm)
                self._position_handles()
                self._update_curve_path()
                if emit:
                    self.curveChanged.emit(self.curve_points())
                return
        handle = VolumeAlphaHandle(self, x_norm, y_norm)
        self._scene.addItem(handle)
        self._handles.append(handle)
        self._handles.sort(key=lambda item: item.x_norm)
        self._position_handles()
        self._update_curve_path()
        if emit:
            self.curveChanged.emit(self.curve_points())

    def eventFilter(self, obj, event):
        if (
            obj is self._view.viewport()
            and event.type() == QtCore.QEvent.MouseButtonDblClick
            and self.isEnabled()
        ):
            if isinstance(event, QtGui.QMouseEvent) and event.button() == QtCore.Qt.LeftButton:
                scene_pos = self._view.mapToScene(event.pos())
                eff = self._effective_rect()
                if eff.contains(scene_pos):
                    width = eff.width() if eff.width() > 0 else 1.0
                    height = eff.height() if eff.height() > 0 else 1.0
                    x_norm = (scene_pos.x() - eff.left()) / width
                    y_norm = (eff.bottom() - scene_pos.y()) / height
                    self._add_handle(x_norm, y_norm)
                    return True
        return super().eventFilter(obj, event)

class SequentialVolumeWindow(QtWidgets.QWidget):
    closed = QtCore.Signal()

    def __init__(self, parent=None, preferences: Optional[PreferencesManager] = None):
        if gl is None:
            raise RuntimeError("pyqtgraph.opengl is not available")
        super().__init__(parent, QtCore.Qt.Window)
        self.setWindowTitle("Sequential Volume Viewer")
        self.setAttribute(QtCore.Qt.WA_DeleteOnClose, False)
        self.resize(680, 520)

        self._data: Optional[np.ndarray] = None
        self._data_min: float = 0.0
        self._data_max: float = 1.0
        self._colormap_name: str = "viridis"
        self.preferences: Optional[PreferencesManager] = None

        layout = QtWidgets.QVBoxLayout(self)
        layout.setContentsMargins(8, 8, 8, 8)
        layout.setSpacing(8)

        cmap_controls = QtWidgets.QHBoxLayout()
        cmap_controls.setSpacing(6)
        cmap_controls.addWidget(QtWidgets.QLabel("Colormap:"))

        self.cmb_colormap = QtWidgets.QComboBox()
        self.cmb_colormap.setSizeAdjustPolicy(QtWidgets.QComboBox.AdjustToContents)
        self.cmb_colormap.currentIndexChanged.connect(self._on_colormap_combo_changed)
<<<<<<< HEAD
        block_combo = self.cmb_colormap.blockSignals(True)
        for name in available_colormap_names():
            label = name.replace("_", " ").title()
            if is_scientific_colormap(name):
                label = f"{label} (Scientific)"
            self.cmb_colormap.addItem(label, name)
        self.cmb_colormap.blockSignals(block_combo)
=======
        scientific_names = set(register_scientific_colormaps())
        try:
            available = sorted(pg.colormap.listMaps())
        except Exception:
            available = ["gray", "viridis", "plasma", "inferno", "magma", "cividis", "turbo"]
        ordered: List[str] = []
        for name in scientific_colormap_names():
            if name in available and name not in ordered:
                ordered.append(name)
        for name in available:
            if name not in ordered:
                ordered.append(name)
        for name in ordered:
            try:
                pg.colormap.get(name)
            except Exception:
                continue
            label = name.replace("_", " ").title()
            if name in scientific_names:
                label = f"{label} (Scientific)"
            self.cmb_colormap.addItem(label, name)
>>>>>>> 1e357829
        cmap_controls.addWidget(self.cmb_colormap, 0)

        cmap_controls.addStretch(1)
        layout.addLayout(cmap_controls)

        controls = QtWidgets.QHBoxLayout()
        controls.setSpacing(6)
        controls.addWidget(QtWidgets.QLabel("Opacity curves:"))

        self.btn_reset_curve = QtWidgets.QPushButton("Reset curves")
        self.btn_reset_curve.clicked.connect(self._on_reset_curve)
        controls.addWidget(self.btn_reset_curve)

        self.btn_reset_view = QtWidgets.QPushButton("Reset view")
        self.btn_reset_view.setEnabled(False)
        self.btn_reset_view.clicked.connect(self._on_reset_view)
        controls.addWidget(self.btn_reset_view)

        self.btn_export = QtWidgets.QToolButton()
        self.btn_export.setText("Export")
        self.btn_export.setPopupMode(QtWidgets.QToolButton.InstantPopup)
        export_menu = QtWidgets.QMenu(self.btn_export)
        act_snapshot = export_menu.addAction("Save volume snapshot…")
        act_snapshot.triggered.connect(self._export_volume_snapshot)
        act_layout = export_menu.addAction("Save volume layout…")
        act_layout.triggered.connect(self._export_volume_layout)
        self.btn_export.setMenu(export_menu)
        controls.addWidget(self.btn_export)

        controls.addStretch(1)
        layout.addLayout(controls)

        curves_row = QtWidgets.QHBoxLayout()
        curves_row.setSpacing(8)
        layout.addLayout(curves_row)

        self._curve_keys: Tuple[str, ...] = ("value", "slice", "row", "column")
        self._axis_labels: Dict[str, str] = {
            "value": "Value",
            "slice": "Slice axis",
            "row": "Row axis",
            "column": "Column axis",
        }
        self._curve_widgets: Dict[str, VolumeAlphaCurveWidget] = {}
        self._curve_labels: Dict[str, QtWidgets.QLabel] = {}

        for key in self._curve_keys:
            column_layout = QtWidgets.QVBoxLayout()
            column_layout.setSpacing(4)
            label = QtWidgets.QLabel(self._axis_labels[key])
            label.setAlignment(QtCore.Qt.AlignHCenter)
            label.setWordWrap(True)
            column_layout.addWidget(label)

            default_value = 0.75 if key == "value" else 1.0
            widget = VolumeAlphaCurveWidget(default_value=default_value)
            widget.setMinimumWidth(150)
            widget.setSizePolicy(
                QtWidgets.QSizePolicy(QtWidgets.QSizePolicy.Expanding, QtWidgets.QSizePolicy.Fixed)
            )
            widget.setToolTip(
                "Drag control points to sculpt opacity, double-click to add a new point."
            )
            widget.curveChanged.connect(lambda points, k=key: self._on_alpha_curve_changed(k, points))
            column_layout.addWidget(widget)

            curves_row.addLayout(column_layout, 1)
            self._curve_widgets[key] = widget
            self._curve_labels[key] = label

        self._volume_item: Optional[gl.GLVolumeItem] = None
        self._volume_scalar: Optional[np.ndarray] = None
        self._volume_shape: Tuple[int, int, int] = (1, 1, 1)
        self._curve_points: Dict[str, List[Tuple[float, float]]] = {}
        self._curve_lut_x: Dict[str, np.ndarray] = {}
        self._curve_lut_y: Dict[str, np.ndarray] = {}
        for key, widget in self._curve_widgets.items():
            points = widget.curve_points()
            xs = np.array([max(0.0, min(1.0, float(x))) for x, _ in points], dtype=float)
            ys = np.array([max(0.0, min(1.0, float(y))) for _, y in points], dtype=float)
            self._curve_points[key] = [(float(x), float(y)) for x, y in zip(xs, ys)]
            self._curve_lut_x[key] = xs
            self._curve_lut_y[key] = ys
        self._alpha_scale_base: float = 101.0

        self._populate_colormap_choices()
        self._update_alpha_controls()

        self.view = gl.GLViewWidget()
        self.view.setSizePolicy(
            QtWidgets.QSizePolicy(QtWidgets.QSizePolicy.Expanding, QtWidgets.QSizePolicy.Expanding)
        )
        self.view.setMinimumHeight(260)
        self.view.opts["distance"] = 400
        self.view.setBackgroundColor(QtGui.QColor(20, 20, 20))
        layout.addWidget(self.view, 1)

        self.set_preferences(preferences)

    def set_preferences(self, preferences: Optional[PreferencesManager]):
        if self.preferences is preferences:
            return
        if self.preferences:
            try:
                self.preferences.changed.disconnect(self._on_preferences_changed)
            except Exception:
                pass
        self.preferences = preferences
        if preferences is not None:
            try:
                preferences.changed.connect(self._on_preferences_changed)
            except Exception:
                pass
        self._apply_preference_defaults()

    def _on_preferences_changed(self, _data):
        self._apply_preference_defaults()

    def _apply_preference_defaults(self):
        if not self.preferences:
            return
        preferred = self.preferences.preferred_colormap(None)
        if preferred:
            self.set_colormap(preferred)

    def _default_layout_label(self) -> str:
        if self.preferences:
            return self.preferences.default_layout_label()
        return ""

    def _default_export_dir(self) -> str:
        if self.preferences:
            return self.preferences.default_export_directory()
        return ""

    def _store_export_dir(self, directory: str):
        if self.preferences and directory:
            data = self.preferences.data()
            misc = data.setdefault("misc", {})
            misc["default_export_dir"] = directory
            self.preferences.update(data)

    def _initial_path(self, filename: str) -> str:
        base = self._default_export_dir()
        if base:
            return str(Path(base) / filename)
        return filename

    # ----- public API -----
    def set_volume(self, data: Optional[np.ndarray]):
        if data is None or data.size == 0:
            self._data = None
            self._remove_volume()
            self._update_alpha_controls()
            return
        arr = np.asarray(data, float)
        finite = np.isfinite(arr)
        if not finite.any():
            arr = np.zeros_like(arr, dtype=float)
            self._data_min = 0.0
            self._data_max = 1.0
        else:
            min_val = float(np.nanmin(arr))
            max_val = float(np.nanmax(arr))
            if min_val == max_val:
                max_val = min_val + 1.0
            arr = np.nan_to_num(arr, nan=min_val)
            self._data_min = min_val
            self._data_max = max_val
        self._data = arr.astype(np.float32, copy=False)
        self._volume_scalar = self._prepare_volume_array(self._data)
        self._volume_shape = self._volume_scalar.shape if self._volume_scalar is not None else (1, 1, 1)
        self._update_alpha_controls()
        self._ensure_volume_item()
        self._center_volume_item()
        self._update_volume_visual()
        self._reset_camera()

    def set_colormap(self, name: Optional[str]):
        if name:
            self._colormap_name = str(name)
        else:
            self._colormap_name = "viridis"
        for widget in getattr(self, "_curve_widgets", {}).values():
            try:
                widget.set_colormap(self._colormap_name)
            except Exception:
                continue
        self._sync_colormap_combo()
        self._update_volume_visual()

    def clear_volume(self):
        self._data = None
        self._volume_scalar = None
        self._volume_shape = (1, 1, 1)
        self._remove_volume()
        self._update_alpha_controls()
        self.btn_reset_view.setEnabled(False)

    # ----- helpers -----
    def _ensure_volume_item(self):
        if self._volume_item is not None:
            return
        data = self._data
        if data is None:
            return
        scalar = self._prepare_volume_array(data)
        self._volume_scalar = scalar
        rgba = self._compute_rgba_volume(scalar)
        self._volume_item = gl.GLVolumeItem(rgba, smooth=False)
        # Use translucent blending so colors remain readable instead of
        # saturating to white as layers accumulate with additive blending.
        self._volume_item.setGLOptions("translucent")
        self._volume_item.resetTransform()
        self._center_volume_item()
        self.view.addItem(self._volume_item)
        if hasattr(self._volume_item, "update"):
            try:
                self._volume_item.update()
            except Exception:
                pass
        self.btn_reset_view.setEnabled(True)

    def _prepare_volume_array(self, data: np.ndarray) -> np.ndarray:
        if data.ndim != 3:
            return np.zeros((1, 1, 1), dtype=np.float32)
        transposed = np.transpose(data, (2, 1, 0))
        return np.ascontiguousarray(transposed, dtype=np.float32)

    def _compute_rgba_volume(self, scalar: np.ndarray) -> np.ndarray:
        if scalar.size == 0:
            return np.zeros(scalar.shape + (4,), dtype=np.ubyte)
        cmap, state, lut = resolve_colormap_assets(self._colormap_name)
        if cmap is None and state is None and lut is None:
            cmap, state, lut = resolve_colormap_assets("viridis")
        if cmap is None and state is None and lut is None:
            return np.zeros(scalar.shape + (4,), dtype=np.ubyte)
        data_min = float(self._data_min)
        data_max = float(self._data_max)
        if not np.isfinite(data_min) or not np.isfinite(data_max) or data_min == data_max:
            data_min = float(np.nanmin(scalar))
            data_max = float(np.nanmax(scalar))
            if not np.isfinite(data_min):
                data_min = 0.0
            if not np.isfinite(data_max) or data_max == data_min:
                data_max = data_min + 1.0
        scale = data_max - data_min
        if scale == 0.0:
            scale = 1.0
        norm = (scalar - data_min) / scale
        norm = np.clip(norm, 0.0, 1.0)
        rgba = None
        if cmap is not None:
            try:
                rgba = cmap.map(norm.reshape(-1), mode="byte").reshape(
                    scalar.shape + (4,)
                )
            except Exception:
                rgba = None
        if rgba is None:
            table = lut or colormap_lookup_table(cmap, name=self._colormap_name)
            if table is None:
                table = colormap_lookup_table(cmap, name="viridis")
            if table is None:
                return np.zeros(scalar.shape + (4,), dtype=np.ubyte)
            idx = np.clip(
                np.round(norm * (table.shape[0] - 1)).astype(int),
                0,
                table.shape[0] - 1,
            )
            rgba = table[idx].reshape(scalar.shape + (4,))

        alpha_value = self._apply_alpha_scale(self._sample_alpha_curve("value", norm))
        alpha_total = alpha_value
        if scalar.ndim >= 3:
            col_len, row_len, slice_len = scalar.shape
            if slice_len > 1:
                slice_positions = np.linspace(0.0, 1.0, slice_len, dtype=float)
                slice_alpha = self._apply_alpha_scale(
                    self._sample_alpha_curve("slice", slice_positions)
                ).reshape(1, 1, slice_len)
                alpha_total = alpha_total * slice_alpha
            if row_len > 1:
                row_positions = np.linspace(0.0, 1.0, row_len, dtype=float)
                row_alpha = self._apply_alpha_scale(
                    self._sample_alpha_curve("row", row_positions)
                ).reshape(1, row_len, 1)
                alpha_total = alpha_total * row_alpha
            if col_len > 1:
                col_positions = np.linspace(0.0, 1.0, col_len, dtype=float)
                col_alpha = self._apply_alpha_scale(
                    self._sample_alpha_curve("column", col_positions)
                ).reshape(col_len, 1, 1)
                alpha_total = alpha_total * col_alpha
        alpha = np.clip(alpha_total * 255.0, 0.0, 255.0)
        rgba = rgba.copy()
        rgba[..., 3] = alpha.astype(np.uint8)
        return np.ascontiguousarray(rgba, dtype=np.ubyte)

    def _update_volume_visual(self):
        if self._volume_item is None or self._volume_scalar is None:
            return
        rgba = self._compute_rgba_volume(self._volume_scalar)
        try:
            self._volume_item.setData(rgba)
        except TypeError:
            # Older pyqtgraph releases expect the array as the first argument.
            self._volume_item.setData(data=rgba)
        self._center_volume_item()
        self.view.update()

    def _center_volume_item(self):
        if self._volume_item is None or self._volume_scalar is None:
            return
        try:
            self._volume_item.resetTransform()
        except Exception:
            pass
        shape = self._volume_scalar.shape
        if len(shape) != 3:
            return
        offset = [-dim / 2.0 for dim in shape]
        try:
            self._volume_item.translate(*offset)
        except Exception:
            pass

    def _reset_camera(self):
        if self._volume_scalar is None or self._volume_scalar.size == 0:
            return
        shape = self._volume_scalar.shape
        max_dim = float(max(shape)) if shape else 1.0
        distance = max(200.0, max_dim * 2.2)
        try:
            self.view.opts["center"] = pg.Vector(0.0, 0.0, 0.0)
        except Exception:
            try:
                self.view.opts["center"] = QtGui.QVector3D(0.0, 0.0, 0.0)
            except Exception:
                pass
        try:
            self.view.setCameraPosition(distance=distance, elevation=26, azimuth=32)
        except Exception:
            self.view.opts["distance"] = distance
        self.view.update()

    def _populate_colormap_choices(self):
        self.cmb_colormap.blockSignals(True)
        self.cmb_colormap.clear()
        for name in available_colormap_names():
            label = name.replace("_", " ").title()
            if is_scientific_colormap(name):
                label = f"{label} (Scientific)"
            self.cmb_colormap.addItem(label, name)
        if self.cmb_colormap.count() == 0:
            self.cmb_colormap.addItem("Viridis", "viridis")
        self.cmb_colormap.blockSignals(False)
        self._sync_colormap_combo()

    def _sync_colormap_combo(self):
        if not hasattr(self, "cmb_colormap"):
            return
        name = self._colormap_name or "viridis"
        block = self.cmb_colormap.blockSignals(True)
        idx = self.cmb_colormap.findData(name)
        if idx < 0 and self.cmb_colormap.count():
            idx = 0
            name = self.cmb_colormap.itemData(0)
            self._colormap_name = name
        if idx >= 0:
            self.cmb_colormap.setCurrentIndex(idx)
        self.cmb_colormap.blockSignals(block)

    def _on_colormap_combo_changed(self):
        name = self.cmb_colormap.currentData()
        if not name:
            name = "viridis"
        if name == self._colormap_name:
            return
        self.set_colormap(name)
        if hasattr(self._volume_item, "update"):
            try:
                self._volume_item.update()
            except Exception:
                pass

    def _remove_volume(self):
        if self._volume_item is None:
            return
        try:
            self.view.removeItem(self._volume_item)
        except Exception:
            pass
        self._volume_item = None

    def _update_alpha_controls(self):
        has_data = self._data is not None
        for widget in getattr(self, "_curve_widgets", {}).values():
            widget.setEnabled(has_data)
        self.btn_reset_curve.setEnabled(has_data)
        self.btn_reset_view.setEnabled(has_data and self._volume_item is not None)
        if hasattr(self, "btn_export"):
            self.btn_export.setEnabled(has_data)

    def _export_volume_snapshot(self):
        if self._volume_item is None:
            QtWidgets.QMessageBox.information(
                self,
                "No volume",
                "Load data into the volume view before exporting.",
            )
            return
        path, _ = QtWidgets.QFileDialog.getSaveFileName(
            self,
            "Save volume snapshot",
            self._initial_path("volume-snapshot.png"),
            "PNG image (*.png);;JPEG image (*.jpg *.jpeg);;All files (*)",
        )
        if not path:
            return
        ok, label = ask_layout_label(self, "Snapshot label", self._default_layout_label())
        if not ok:
            return
        suffix = ".jpg" if path.lower().endswith((".jpg", ".jpeg")) else ".png"
        target = ensure_extension(path, suffix)
        try:
            image = self.view.grabFramebuffer()
        except Exception:
            image = QtGui.QImage()
        if image.isNull():
            QtWidgets.QMessageBox.warning(self, "Save failed", "Unable to capture the 3D view.")
            return
        if label:
            image = image_with_label(image, label)
        if not image.save(str(target)):
            QtWidgets.QMessageBox.warning(self, "Save failed", "Unable to save the snapshot.")
            return
        self._store_export_dir(str(Path(target).parent))
        log_action(f"Saved volume snapshot to {target}")

    def _export_volume_layout(self):
        if self._volume_item is None:
            QtWidgets.QMessageBox.information(
                self,
                "No volume",
                "Load data into the volume view before exporting.",
            )
            return
        path, _ = QtWidgets.QFileDialog.getSaveFileName(
            self,
            "Save volume layout",
            self._initial_path("volume-layout.png"),
            "PNG image (*.png);;JPEG image (*.jpg *.jpeg);;All files (*)",
        )
        if not path:
            return
        ok, label = ask_layout_label(self, "Layout label", self._default_layout_label())
        if not ok:
            return
        suffix = ".jpg" if path.lower().endswith((".jpg", ".jpeg")) else ".png"
        target = ensure_extension(path, suffix)
        if not save_snapshot(self, target, label):
            QtWidgets.QMessageBox.warning(self, "Save failed", "Unable to save the layout image.")
            return
        self._store_export_dir(str(Path(target).parent))
        log_action(f"Saved volume layout to {target}")

    def set_axis_labels(self, slice_label: str, row_label: str, column_label: str):
        self._axis_labels.update(
            {
                "slice": slice_label or "Slice axis",
                "row": row_label or "Row axis",
                "column": column_label or "Column axis",
                "value": "Value",
            }
        )
        for key, label_widget in self._curve_labels.items():
            label = self._axis_labels.get(key, key.title())
            if key == "value":
                text = label
            else:
                pretty = str(label)
                lower = pretty.lower()
                if lower.endswith("axis"):
                    text = pretty
                else:
                    text = f"{pretty} axis"
            label_widget.setText(text)

    def _store_curve(self, key: str, points: List[Tuple[float, float]]):
        xs = np.array([max(0.0, min(1.0, float(x))) for x, _ in points], dtype=float)
        ys = np.array([max(0.0, min(1.0, float(y))) for _, y in points], dtype=float)
        if xs.size == 0 or ys.size == 0:
            xs = np.array([0.0, 1.0], dtype=float)
            ys = np.array([0.0, 1.0], dtype=float)
        order = np.argsort(xs)
        xs = xs[order]
        ys = ys[order]
        normalized_points = [(float(x), float(y)) for x, y in zip(xs, ys)]
        previous = self._curve_points.get(key)
        self._curve_points[key] = normalized_points
        self._curve_lut_x[key] = xs
        self._curve_lut_y[key] = ys
        changed = previous is None or len(previous) != len(normalized_points) or any(
            abs(px - nx) > 1e-6 or abs(py - ny) > 1e-6
            for (px, py), (nx, ny) in zip(previous or [], normalized_points)
        )
        if changed:
            self._update_volume_visual()

    def _on_alpha_curve_changed(self, key: str, points: List[Tuple[float, float]]):
        if key not in self._curve_keys:
            key = "value"
        if not points:
            default_value = 0.25
            widget = self._curve_widgets.get(key)
            if widget is not None and hasattr(widget, "_default_value"):
                default_value = float(getattr(widget, "_default_value"))
            default_value = max(0.0, min(1.0, default_value))
            points = [(0.0, default_value), (1.0, default_value)]
        self._store_curve(key, points)

    def _on_reset_curve(self):
        for widget in self._curve_widgets.values():
            widget.reset_curve()
        for key, widget in self._curve_widgets.items():
            self._store_curve(key, widget.curve_points())

    def _on_reset_view(self):
        self._center_volume_item()
        self._reset_camera()

    def _sample_alpha_curve(self, key: str, values: np.ndarray) -> np.ndarray:
        clipped = np.clip(values, 0.0, 1.0)
        flat = clipped.reshape(-1)
        lut_x = self._curve_lut_x.get(key)
        lut_y = self._curve_lut_y.get(key)
        if lut_x is None or lut_y is None or lut_x.size < 2:
            mapped = flat
        else:
            mapped = np.interp(flat, lut_x, lut_y)
        return mapped.reshape(clipped.shape)

    def _apply_alpha_scale(self, alpha_norm: np.ndarray) -> np.ndarray:
        base = max(2.0, float(self._alpha_scale_base))
        clamped = np.clip(alpha_norm, 0.0, 1.0)
        scaled = (np.power(base, clamped) - 1.0) / (base - 1.0)
        return np.clip(scaled, 0.0, 1.0)

    def closeEvent(self, event: QtGui.QCloseEvent):
        try:
            self.closed.emit()
        except Exception:
            pass
        super().closeEvent(event)<|MERGE_RESOLUTION|>--- conflicted
+++ resolved
@@ -14,16 +14,13 @@
 
 from app_logging import log_action
 
-<<<<<<< HEAD
 from ..colormaps import (
     available_colormap_names,
     colormap_lookup_table,
     is_scientific_colormap,
     resolve_colormap_assets,
 )
-=======
 from ..colormaps import register_scientific_colormaps, scientific_colormap_names
->>>>>>> 1e357829
 from ..preferences import PreferencesManager
 from ..utils import ask_layout_label, ensure_extension, image_with_label, save_snapshot
 
@@ -349,7 +346,6 @@
         self.cmb_colormap = QtWidgets.QComboBox()
         self.cmb_colormap.setSizeAdjustPolicy(QtWidgets.QComboBox.AdjustToContents)
         self.cmb_colormap.currentIndexChanged.connect(self._on_colormap_combo_changed)
-<<<<<<< HEAD
         block_combo = self.cmb_colormap.blockSignals(True)
         for name in available_colormap_names():
             label = name.replace("_", " ").title()
@@ -357,7 +353,6 @@
                 label = f"{label} (Scientific)"
             self.cmb_colormap.addItem(label, name)
         self.cmb_colormap.blockSignals(block_combo)
-=======
         scientific_names = set(register_scientific_colormaps())
         try:
             available = sorted(pg.colormap.listMaps())
@@ -379,7 +374,6 @@
             if name in scientific_names:
                 label = f"{label} (Scientific)"
             self.cmb_colormap.addItem(label, name)
->>>>>>> 1e357829
         cmap_controls.addWidget(self.cmb_colormap, 0)
 
         cmap_controls.addStretch(1)
