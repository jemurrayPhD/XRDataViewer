from __future__ import annotations

import copy
import itertools
import json
from pathlib import Path
from typing import Dict, Iterable, List, Optional, Tuple

import numpy as np
import xarray as xr
from PySide2 import QtCore, QtGui, QtWidgets

from app_logging import log_action
from xr_coords import guess_phys_coords

from .utils import open_dataset

_BATCH_PREFIX = "BatchRef:"


def encode_mime_payloads(payloads: Iterable[str]) -> str:
    values = [p for p in payloads if p]
    if not values:
        return ""
    if len(values) == 1:
        return values[0]
    try:
        return _BATCH_PREFIX + json.dumps(values)
    except Exception:
        # Fallback: return the first payload if encoding fails
        return values[0]


def decode_mime_payloads(text: str) -> List[str]:
    if not text:
        return []
    if text.startswith(_BATCH_PREFIX):
        try:
            raw = json.loads(text.split(":", 1)[1])
        except Exception:
            return []
        if isinstance(raw, list):
            return [str(item) for item in raw if isinstance(item, str) and item]
        return []
    return [text]


class DataSetRef(QtCore.QObject):
    def __init__(self, path: Path):
        super().__init__()
        self.path = Path(path)

    def to_mime(self) -> str:
        return "DatasetRef:" + json.dumps({"path": str(self.path)})

    @staticmethod
    def from_mime(txt: str) -> Optional["DataSetRef"]:
        if not txt or not txt.startswith("DatasetRef:"):
            return None
        try:
            data = json.loads(txt.split(":", 1)[1])
            return DataSetRef(Path(data["path"]))
        except Exception:
            return None

    def load(self) -> xr.Dataset:
        return open_dataset(self.path)

class VarRef(QtCore.QObject):
    def __init__(self, path: Path, var: str, hint: str = ""):
        super().__init__()
        self.path = Path(path)
        self.var = var
        self.hint = hint

    def to_mime(self) -> str:
        return "VarRef:" + json.dumps({"path": str(self.path), "var": self.var, "hint": self.hint})

    @staticmethod
    def from_mime(txt: str) -> Optional["VarRef"]:
        if not txt or not txt.startswith("VarRef:"):
            return None
        try:
            data = json.loads(txt.split(":", 1)[1])
            return VarRef(Path(data["path"]), data["var"], data.get("hint", ""))
        except Exception:
            return None

    def load(self):
        ds = open_dataset(self.path)
        if self.var not in ds.data_vars:
            raise RuntimeError(f"Variable {self.var!r} is not present in {self.path}")
        da = ds[self.var]
        ndim = getattr(da, "ndim", 0)
        if ndim <= 0:
            raise RuntimeError("Variable has no dimensions to plot")
        if ndim > 2:
            raise RuntimeError(f"{self.var!r} is higher than 2D in {self.path}")
        coords = guess_phys_coords(da)
        return da, coords

class MemoryDatasetRegistry:
    _datasets: Dict[str, Tuple[xr.Dataset, str]] = {}
    _counter = itertools.count()

    @classmethod
    def register(cls, dataset: xr.Dataset, label: str) -> str:
        key = f"memory:{next(cls._counter)}"
        cls._datasets[key] = (dataset, label)
        return key

    @classmethod
    def has(cls, key: str) -> bool:
        return key in cls._datasets

    @classmethod
    def get_dataset(cls, key: str) -> Optional[xr.Dataset]:
        entry = cls._datasets.get(key)
        if not entry:
            return None
        dataset, _ = entry
        try:
            return dataset.copy(deep=True)
        except Exception:
            return dataset

    @classmethod
    def get_label(cls, key: str) -> str:
        entry = cls._datasets.get(key)
        if not entry:
            return key
        return entry[1]

class MemoryDatasetRef(QtCore.QObject):
    def __init__(self, key: str):
        super().__init__()
        self.key = key

    def to_mime(self) -> str:
        return "MemoryDatasetRef:" + self.key

    @staticmethod
    def from_mime(txt: str) -> Optional["MemoryDatasetRef"]:
        if not txt or not txt.startswith("MemoryDatasetRef:"):
            return None
        key = txt.split(":", 1)[1]
        if not MemoryDatasetRegistry.has(key):
            return None
        return MemoryDatasetRef(key)

    def load(self) -> xr.Dataset:
        dataset = MemoryDatasetRegistry.get_dataset(self.key)
        if dataset is None:
            raise RuntimeError("Dataset is no longer available in memory")
        return dataset

    def display_name(self) -> str:
        return MemoryDatasetRegistry.get_label(self.key)

class MemoryVarRef(QtCore.QObject):
    def __init__(self, dataset_key: str, var: str, hint: str = ""):
        super().__init__()
        self.dataset_key = dataset_key
        self.var = var
        self.hint = hint

    def to_mime(self) -> str:
        payload = {"key": self.dataset_key, "var": self.var, "hint": self.hint}
        return "MemoryVarRef:" + json.dumps(payload)

    @staticmethod
    def from_mime(txt: str) -> Optional["MemoryVarRef"]:
        if not txt or not txt.startswith("MemoryVarRef:"):
            return None
        try:
            payload = json.loads(txt.split(":", 1)[1])
        except Exception:
            return None
        key = payload.get("key", "")
        if not MemoryDatasetRegistry.has(key):
            return None
        return MemoryVarRef(key, payload.get("var", ""), payload.get("hint", ""))

    def load(self):
        dataset = MemoryDatasetRegistry.get_dataset(self.dataset_key)
        if dataset is None or self.var not in dataset.data_vars:
            raise RuntimeError("Variable is no longer available in memory")
        da = dataset[self.var]
        ndim = getattr(da, "ndim", 0)
        if ndim <= 0:
            raise RuntimeError("Variable has no dimensions to plot")
        if ndim > 2:
            raise RuntimeError("Variable is higher than two-dimensional")
        coords = guess_phys_coords(da)
        return da, coords

class MemorySliceRef(QtCore.QObject):
    def __init__(
        self,
        dataset_key: str,
        var: str,
        alias: str,
        label: str = "",
        hint: str = "",
    ):
        super().__init__()
        self.dataset_key = dataset_key
        self.var = var
        self.alias = alias
        self.label = label
        self.hint = hint

    def to_mime(self) -> str:
        payload = {
            "key": self.dataset_key,
            "var": self.var,
            "alias": self.alias,
            "label": self.label,
            "hint": self.hint,
        }
        return "MemorySliceRef:" + json.dumps(payload)

    @staticmethod
    def from_mime(txt: str) -> Optional["MemorySliceRef"]:
        if not txt or not txt.startswith("MemorySliceRef:"):
            return None
        try:
            payload = json.loads(txt.split(":", 1)[1])
        except Exception:
            return None
        key = payload.get("key")
        var = payload.get("var")
        if not key or not var or not MemoryDatasetRegistry.has(key):
            return None
        alias = payload.get("alias") or var
        label = payload.get("label", "")
        hint = payload.get("hint", "")
        return MemorySliceRef(str(key), str(var), str(alias), str(label), str(hint))

    def load(self):
        dataset = MemoryDatasetRegistry.get_dataset(self.dataset_key)
        if dataset is None or self.var not in dataset.data_vars:
            raise RuntimeError("Variable is no longer available in memory")
        da = dataset[self.var]
        arr = da.copy(deep=True)
        alias = da.attrs.get("_source_var", self.alias or self.var)
        if alias:
            arr.name = alias
        coords = guess_phys_coords(arr)
        return arr, coords, alias

    def dataset_label(self) -> str:
        return MemoryDatasetRegistry.get_label(self.dataset_key)

    def display_label(self) -> str:
        base = self.dataset_label()
        if self.label:
            return f"{base} — {self.label}"
        return base

class HighDimVarRef(QtCore.QObject):
    def __init__(self, var: str, hint: str = "", *, path: Optional[Path] = None, memory_key: Optional[str] = None):
        super().__init__()
        self.path = Path(path) if path is not None else None
        self.memory_key = memory_key
        self.var = var
        self.hint = hint

    def to_mime(self) -> str:
        payload = {"var": self.var, "hint": self.hint}
        if self.path is not None:
            payload["source"] = "disk"
            payload["path"] = str(self.path)
        elif self.memory_key is not None:
            payload["source"] = "memory"
            payload["key"] = self.memory_key
        else:
            payload["source"] = "unknown"
        return "HighDimVarRef:" + json.dumps(payload)

    @staticmethod
    def from_mime(txt: str) -> Optional["HighDimVarRef"]:
        if not txt or not txt.startswith("HighDimVarRef:"):
            return None
        try:
            payload = json.loads(txt.split(":", 1)[1])
        except Exception:
            return None
        source = payload.get("source")
        if source == "disk":
            path_txt = payload.get("path")
            if not path_txt:
                return None
            return HighDimVarRef(payload.get("var", ""), payload.get("hint", ""), path=Path(path_txt))
        if source == "memory":
            key = payload.get("key")
            if not key or not MemoryDatasetRegistry.has(key):
                return None
            return HighDimVarRef(payload.get("var", ""), payload.get("hint", ""), memory_key=key)
        return None

    def _load_dataset(self) -> xr.Dataset:
        if self.memory_key is not None:
            dataset = MemoryDatasetRegistry.get_dataset(self.memory_key)
            if dataset is None:
                raise RuntimeError("Dataset is no longer available in memory")
            return dataset
        if self.path is not None:
            return open_dataset(self.path)
        raise RuntimeError("Unknown dataset source")

    def load_dataset(self) -> xr.Dataset:
        return self._load_dataset()

    def load_dataarray(self) -> xr.DataArray:
        dataset = self._load_dataset()
        if self.var not in dataset.data_vars:
            raise RuntimeError(f"{self.var!r} not present in dataset")
        return dataset[self.var]

    def dataset_label(self) -> str:
        if self.memory_key is not None:
            return MemoryDatasetRegistry.get_label(self.memory_key)
        if self.path is not None:
            return self.path.name
        return self.var

class _DatasetsTree(QtWidgets.QTreeWidget):
    def startDrag(self, supported_actions: QtCore.Qt.DropActions) -> None:
        # Allow click-and-drag row selection without immediately starting a drag
        if self.state() == QtWidgets.QAbstractItemView.DragSelectingState:
            return
        super().startDrag(supported_actions)


class DatasetsPane(QtWidgets.QWidget):
    def __init__(self, parent=None):
        super().__init__(parent)
        self.setObjectName("datasetsPane")

        layout = QtWidgets.QVBoxLayout(self)
        layout.setContentsMargins(14, 14, 14, 14)
        layout.setSpacing(12)

        btn_frame = QtWidgets.QFrame()
        btn_frame.setProperty("modernSection", True)
        btn_layout = QtWidgets.QHBoxLayout(btn_frame)
        btn_layout.setContentsMargins(12, 8, 12, 8)
        btn_layout.setSpacing(8)

        self.btn_open_netcdf = QtWidgets.QPushButton("Load NetCDF…")
        self.btn_open_netcdf.clicked.connect(self._open_netcdf)
        btn_layout.addWidget(self.btn_open_netcdf)

        self.btn_open_json = QtWidgets.QPushButton("Load JSON…")
        self.btn_open_json.clicked.connect(self._open_json)
        btn_layout.addWidget(self.btn_open_json)

        self.btn_open_db = QtWidgets.QPushButton("Load Database…")
        self.btn_open_db.clicked.connect(self._open_database)
        btn_layout.addWidget(self.btn_open_db)

        btn_layout.addStretch(1)
        layout.addWidget(btn_frame)

        self.tabs = QtWidgets.QTabWidget()
        self.tabs.setDocumentMode(True)
<<<<<<< HEAD
        self.tabs.setProperty("compactTabs", True)
=======
>>>>>>> b5a54eb3
        layout.addWidget(self.tabs, 1)

        self._trees: Dict[str, QtWidgets.QTreeWidget] = {}
        self._roots: Dict[str, Dict[str, QtWidgets.QTreeWidgetItem]] = {
            "datasets": {},
            "sliced": {},
            "interactive": {},
        }

        for key, title in (
            ("datasets", "Datasets"),
            ("sliced", "Sliced Data"),
            ("interactive", "Interactive Data"),
        ):
            tree = self._create_tree()
            self._trees[key] = tree
            self.tabs.addTab(tree, title)

        self._populate_examples()

    def _create_tree(self) -> QtWidgets.QTreeWidget:
        tree = _DatasetsTree()
        tree.setHeaderLabels(["Datasets / Variables"])
        tree.setDragEnabled(True)
        tree.setDefaultDropAction(QtCore.Qt.CopyAction)
        tree.setDropIndicatorShown(False)
        tree.setSelectionMode(QtWidgets.QAbstractItemView.ExtendedSelection)
        tree.setSelectionBehavior(QtWidgets.QAbstractItemView.SelectRows)
        tree.setUniformRowHeights(True)

        def _mime_data(_items, *, _tree=tree):
            md = QtCore.QMimeData()
            sel = _tree.selectedItems()
            payloads = [item.data(0, QtCore.Qt.UserRole) for item in sel if item is not None]
            payloads = [p for p in payloads if isinstance(p, str) and p]
            text = encode_mime_payloads(payloads)
            if text:
                md.setText(text)
            return md

        tree.mimeData = _mime_data  # type: ignore[attr-defined]
        return tree

    def _populate_examples(self):
        candidates = [
            Path(__file__).resolve().parent / "example_dataset.nc",
            Path(__file__).resolve().parent / "example_rect_warp.nc",
        ]
        for path in candidates:
            if path.exists():
                self._register_dataset(path, quiet=True)

    def _format_hint(self, da: xr.DataArray) -> str:
        try:
            coords = guess_phys_coords(da)
            if "X" in coords and "Y" in coords:
                return "(X,Y)"
            if "x" in coords and "y" in coords:
                return "(x,y)"
        except Exception:
            pass
        try:
            dims = list(getattr(da, "dims", ())[:2])
            if dims:
                sizes = getattr(da, "sizes", {})
                parts = [f"{dim}[{sizes.get(dim, '?')}]" for dim in dims]
                return "(" + " × ".join(parts) + ")"
        except Exception:
            pass
        return "(data)"

    def _ensure_disk_root(self, category: str, path: Path) -> Tuple[str, QtWidgets.QTreeWidgetItem]:
        key = str(Path(path).resolve())
        roots = self._roots[category]
        if key in roots:
            item = roots[key]
            item.takeChildren()
            return key, item
        item = QtWidgets.QTreeWidgetItem([path.name])
        item.setToolTip(0, str(path))
        item.setExpanded(True)
        item.setData(0, QtCore.Qt.UserRole, DataSetRef(path).to_mime())
        item.setData(0, QtCore.Qt.UserRole + 1, category)
        self._trees[category].addTopLevelItem(item)
        roots[key] = item
        return key, item

    def _ensure_memory_root(self, category: str, key: str, label: str, mime: str) -> QtWidgets.QTreeWidgetItem:
        roots = self._roots[category]
        if key in roots:
            item = roots[key]
            item.takeChildren()
            item.setText(0, label)
            item.setData(0, QtCore.Qt.UserRole + 1, category)
            return item
        item = QtWidgets.QTreeWidgetItem([label])
        item.setExpanded(True)
        item.setData(0, QtCore.Qt.UserRole, mime)
        item.setData(0, QtCore.Qt.UserRole + 1, category)
        self._trees[category].addTopLevelItem(item)
        roots[key] = item
        return item

    def _remove_root(self, category: str, key: str):
        item = self._roots[category].pop(key, None)
        if not item:
            return
        tree = self._trees[category]
        index = tree.indexOfTopLevelItem(item)
        if index >= 0:
            tree.takeTopLevelItem(index)

    def _register_dataset(self, path: Path, quiet: bool = False):
        try:
            ds = open_dataset(path)
        except Exception as e:
            if not quiet:
                QtWidgets.QMessageBox.warning(self, "Open failed", str(e))
            return

        try:
            self._populate_dataset_tree(path, ds)
            if not quiet:
                log_action(f"Loaded dataset '{path.name}'")
        finally:
            try:
                ds.close()
            except Exception:
                pass

    def _populate_dataset_tree(self, path: Path, dataset: xr.Dataset):
        key, item = self._ensure_disk_root("datasets", path)
        added = False
        for var in dataset.data_vars:
            try:
                da = dataset[var]
            except Exception:
                continue
            ndim = getattr(da, "ndim", 0)
            if ndim <= 0:
                continue
            hint = self._format_hint(da)
            text = f"{var}  {hint}" if hint else var
            child = QtWidgets.QTreeWidgetItem([text])
            if ndim <= 2:
                child.setData(0, QtCore.Qt.UserRole, VarRef(path, var, hint).to_mime())
            else:
                child.setData(0, QtCore.Qt.UserRole, HighDimVarRef(var, hint, path=path).to_mime())
            item.addChild(child)
            added = True
        if not added:
            self._remove_root("datasets", key)

    def _unique_label(self, category: str, base: str) -> str:
        existing = {itm.text(0) for itm in self._roots[category].values()}
        if base not in existing:
            return base
        idx = 2
        while True:
            candidate = f"{base} ({idx})"
            if candidate not in existing:
                return candidate
            idx += 1

    def register_sliced_dataset(self, label: str, dataset: xr.Dataset):
        name = self._unique_label("sliced", label)
        stored = dataset.copy(deep=True)
        key = MemoryDatasetRegistry.register(stored, name)
        mime = MemoryDatasetRef(key).to_mime()
        item = self._ensure_memory_root("sliced", key, name, mime)
        self._populate_memory_children(item, key, stored)
        if item.childCount() == 0:
            self._remove_root("sliced", key)
        else:
            log_action(f"Registered sliced dataset '{name}' with {stored.dims}")

    def register_interactive_dataset(self, label: str, dataset: xr.Dataset) -> str:
        name = self._unique_label("interactive", label)
        working = dataset
        try:
            working = dataset.load()
        except Exception:
            pass
        stored = working.copy(deep=True)
        key = MemoryDatasetRegistry.register(stored, name)
        mime = MemoryDatasetRef(key).to_mime()
        item = self._ensure_memory_root("interactive", key, name, mime)
        self._populate_memory_children(item, key, stored)
        if item.childCount() == 0:
            self._remove_root("interactive", key)
        try:
            dataset.close()
        except Exception:
            pass
        log_action(f"Registered interactive dataset '{name}'")
        return name

    def register_interactive_dataarray(self, label: str, dataarray: xr.DataArray) -> str:
        var_name = dataarray.name or "variable"
        dataset = xr.Dataset({var_name: dataarray})
        dataset[var_name].attrs.setdefault("_source_var", var_name)
        dataset[var_name].attrs.setdefault("_slice_label", label)
        return self.register_interactive_dataset(label, dataset)

    def _populate_memory_children(self, root: QtWidgets.QTreeWidgetItem, key: str, dataset: xr.Dataset):
        added = False
        category = root.data(0, QtCore.Qt.UserRole + 1) or ""
        for var in dataset.data_vars:
            try:
                da = dataset[var]
            except Exception:
                continue
            ndim = getattr(da, "ndim", 0)
            hint = self._format_hint(da)
            if category == "sliced" and ndim == 2:
                alias = str(da.attrs.get("_source_var", var) or var)
                label = str(da.attrs.get("_slice_label", ""))
                parts = [alias]
                if label:
                    parts.append(f"[{label}]")
                display = " ".join(parts)
                if hint:
                    display = f"{display}  {hint}"
                child = QtWidgets.QTreeWidgetItem([display])
                child.setData(
                    0,
                    QtCore.Qt.UserRole,
                    MemorySliceRef(key, var, alias, label, hint).to_mime(),
                )
                root.addChild(child)
                added = True
                continue

            text = f"{var}  {hint}" if hint else var
            child = QtWidgets.QTreeWidgetItem([text])
            if 0 < ndim <= 2:
                child.setData(0, QtCore.Qt.UserRole, MemoryVarRef(key, var, hint).to_mime())
                added = True
            elif ndim > 2:
                child.setData(0, QtCore.Qt.UserRole, HighDimVarRef(var, hint, memory_key=key).to_mime())
                added = True
            else:
                continue
            root.addChild(child)
        if not added:
            root.addChild(QtWidgets.QTreeWidgetItem(["(no compatible variables)"]))

    def _open_netcdf(self):
        path, _ = QtWidgets.QFileDialog.getOpenFileName(
            self,
            "Open xarray Dataset",
            "",
            "NetCDF / Zarr (*.nc *.zarr);;All files (*)",
        )
        if not path:
            return
        self._register_dataset(Path(path))

    def _open_json(self):
        paths, _ = QtWidgets.QFileDialog.getOpenFileNames(
            self,
            "Open JSON Dataset",
            "",
            "JSON files (*.json);;All files (*)",
        )
        if not paths:
            return
        for selected in paths:
            log_action(f"Queued JSON dataset '{Path(selected).name}' for conversion")
        # TODO: convert selected JSON files to xarray.Dataset instances.
        pass
        QtWidgets.QMessageBox.information(
            self,
            "Not implemented",
            "JSON dataset conversion will be implemented in a future update.",
        )

    def _open_database(self):
        dialog = DatabaseQueryDialog(self)
        if dialog.exec_() != QtWidgets.QDialog.Accepted:
            return
        query = dialog.query()
        if query:
            log_action("Queued database query for dataset import")
        # TODO: execute the database query and convert results to xarray.Dataset.
        pass
        QtWidgets.QMessageBox.information(
            self,
            "Not implemented",
            "Database loading will be implemented in a future update.",
        )

class DatabaseQueryDialog(QtWidgets.QDialog):
    applied = QtCore.Signal(dict)

    def __init__(self, parent=None):
        super().__init__(parent)
        self.setWindowTitle("Database Query")
        self.resize(420, 320)

        layout = QtWidgets.QVBoxLayout(self)
        layout.setContentsMargins(12, 12, 12, 12)
        layout.setSpacing(8)

        label = QtWidgets.QLabel(
            "Enter a dictionary describing the database query to execute."
        )
        label.setWordWrap(True)
        layout.addWidget(label)

        self.text = QtWidgets.QPlainTextEdit()
        self.text.setPlainText("{\n    \"table\": \"example\",\n    \"filters\": {}\n}")
        layout.addWidget(self.text, 1)

        self.lbl_status = QtWidgets.QLabel(" ")
        self.lbl_status.setStyleSheet("color: #888;")
        layout.addWidget(self.lbl_status)

        btns = QtWidgets.QDialogButtonBox(
            QtWidgets.QDialogButtonBox.Ok | QtWidgets.QDialogButtonBox.Cancel | QtWidgets.QDialogButtonBox.Apply
        )
        btns.accepted.connect(self.accept)
        btns.rejected.connect(self.reject)
        apply_btn = btns.button(QtWidgets.QDialogButtonBox.Apply)
        if apply_btn is not None:
            apply_btn.clicked.connect(self._on_apply_clicked)
        layout.addWidget(btns)

    def query(self) -> Dict[str, object]:
        text = self.text.toPlainText().strip()
        if not text:
            return {}
        try:
            payload = json.loads(text)
        except Exception:
            self.lbl_status.setText("Invalid JSON; returning empty query.")
            return {}
        if not isinstance(payload, dict):
            self.lbl_status.setText("Query must be a dictionary; returning empty query.")
            return {}
        self.lbl_status.setText(" ")
        return payload

    def _on_apply_clicked(self):
        payload = self.query()
        if payload:
            self.lbl_status.setText("Query parsed successfully.")
            self.applied.emit(payload)

class DimSliceControl(QtWidgets.QWidget):
    def __init__(self, dim: str, size: int, parent=None):
        super().__init__(parent)
        self.dim = dim
        layout = QtWidgets.QHBoxLayout(self)
        layout.setContentsMargins(0, 0, 0, 0)
        layout.setSpacing(6)

        layout.addWidget(QtWidgets.QLabel("Start"))
        self.spin_start = QtWidgets.QSpinBox()
        self.spin_start.setRange(0, max(size - 1, 0))
        layout.addWidget(self.spin_start)

        layout.addWidget(QtWidgets.QLabel("Stop"))
        self.spin_stop = QtWidgets.QSpinBox()
        self.spin_stop.setRange(0, max(size - 1, 0))
        self.spin_stop.setValue(max(size - 1, 0))
        layout.addWidget(self.spin_stop)

        layout.addWidget(QtWidgets.QLabel("Step"))
        self.spin_step = QtWidgets.QSpinBox()
        self.spin_step.setRange(1, max(size, 1))
        self.spin_step.setValue(1)
        layout.addWidget(self.spin_step)

        if size:
            layout.addWidget(QtWidgets.QLabel(f"(0–{size - 1})"))
        else:
            layout.addWidget(QtWidgets.QLabel("(empty)"))

    def indices(self) -> List[int]:
        start = int(self.spin_start.value())
        stop = int(self.spin_stop.value())
        step = int(self.spin_step.value())
        if step <= 0 or stop < start:
            return []
        return list(range(start, stop + 1, step))

class SliceDataTab(QtWidgets.QWidget):
    def __init__(self, library: DatasetsPane, parent=None):
        super().__init__(parent)
        self.setAcceptDrops(True)
        self.library = library

        self._dataset: Optional[xr.Dataset] = None
        self._dataset_label: str = ""
        self._dataset_path: Optional[Path] = None
        self._dataset_memory_key: Optional[str] = None
        self._current_var: Optional[str] = None
        self._current_da: Optional[xr.DataArray] = None
        self._current_dims: List[str] = []
        self._dim_controls: Dict[str, DimSliceControl] = {}
        self._output_mode: str = "2d"

        outer = QtWidgets.QVBoxLayout(self)
        outer.setContentsMargins(6, 6, 6, 6)
        outer.setSpacing(6)

        hint = QtWidgets.QLabel(
            "Drop a dataset or high-dimensional variable here to configure slicing."
        )
        hint.setStyleSheet("color: #666;")
        hint.setWordWrap(True)
        outer.addWidget(hint)

        top = QtWidgets.QHBoxLayout()
        self.lbl_dataset = QtWidgets.QLabel("No dataset loaded")
        self.lbl_dataset.setStyleSheet("color: #555;")
        top.addWidget(self.lbl_dataset, 1)
        self.btn_load = QtWidgets.QPushButton("Load dataset…")
        self.btn_load.clicked.connect(self._open_dataset)
        top.addWidget(self.btn_load, 0)
        outer.addLayout(top)

        var_row = QtWidgets.QHBoxLayout()
        var_row.addWidget(QtWidgets.QLabel("Variable:"))
        self.cmb_variable = QtWidgets.QComboBox()
        self.cmb_variable.setEnabled(False)
        self.cmb_variable.currentIndexChanged.connect(self._on_variable_changed)
        var_row.addWidget(self.cmb_variable, 1)
        outer.addLayout(var_row)

        mode_row = QtWidgets.QHBoxLayout()
        mode_row.addWidget(QtWidgets.QLabel("Slice output:"))
        self.cmb_output_mode = QtWidgets.QComboBox()
        self.cmb_output_mode.addItem("2D slices (images)", "2d")
        self.cmb_output_mode.addItem("1D slices (profiles)", "1d")
        self.cmb_output_mode.currentIndexChanged.connect(self._on_output_mode_changed)
        self.cmb_output_mode.setEnabled(False)
        mode_row.addWidget(self.cmb_output_mode, 1)
        mode_row.addStretch(1)
        outer.addLayout(mode_row)

        axis_group = QtWidgets.QGroupBox("Slice configuration")
        self.axis_group = axis_group
        axis_form = QtWidgets.QFormLayout(axis_group)
        axis_form.setContentsMargins(6, 6, 6, 6)
        axis_form.setSpacing(6)

        self.lbl_row_dim = QtWidgets.QLabel("Rows")
        self.cmb_row_dim = QtWidgets.QComboBox()
        self.cmb_row_dim.setEnabled(False)
        self.cmb_row_dim.currentIndexChanged.connect(self._on_axes_changed)
        axis_form.addRow(self.lbl_row_dim, self.cmb_row_dim)

        self.lbl_col_dim = QtWidgets.QLabel("Columns")
        self.cmb_col_dim = QtWidgets.QComboBox()
        self.cmb_col_dim.setEnabled(False)
        self.cmb_col_dim.currentIndexChanged.connect(self._on_axes_changed)
        axis_form.addRow(self.lbl_col_dim, self.cmb_col_dim)

        self.extra_dims_widget = QtWidgets.QWidget()
        self.extra_dims_layout = QtWidgets.QFormLayout(self.extra_dims_widget)
        self.extra_dims_layout.setContentsMargins(0, 0, 0, 0)
        self.extra_dims_layout.setSpacing(4)
        axis_form.addRow("Additional slices", self.extra_dims_widget)

        outer.addWidget(axis_group)

        btn_row = QtWidgets.QHBoxLayout()
        self.btn_generate = QtWidgets.QPushButton("Generate slices")
        self.btn_generate.setEnabled(False)
        self.btn_generate.clicked.connect(self._generate_slices)
        btn_row.addWidget(self.btn_generate)
        btn_row.addStretch(1)
        outer.addLayout(btn_row)

        self.lbl_status = QtWidgets.QLabel(" ")
        self.lbl_status.setStyleSheet("color: #555;")
        self.lbl_status.setWordWrap(True)
        outer.addWidget(self.lbl_status)

    # ---------- dataset helpers ----------
    def _dispose_dataset(self):
        if self._dataset is not None:
            try:
                close = getattr(self._dataset, "close", None)
                if callable(close):
                    close()
            except Exception:
                pass
        self._dataset = None
        self._dataset_label = ""
        self._dataset_path = None
        self._dataset_memory_key = None

    def _set_dataset(
        self,
        dataset: xr.Dataset,
        label: str,
        *,
        path: Optional[Path] = None,
        memory_key: Optional[str] = None,
    ):
        self._dispose_dataset()
        self._dataset = dataset
        self._dataset_label = label
        self._dataset_path = path
        self._dataset_memory_key = memory_key
        self.lbl_dataset.setText(label)
        if path is not None:
            self.lbl_dataset.setToolTip(str(path))
        else:
            self.lbl_dataset.setToolTip("")
        self._populate_variable_combo()

    def _populate_variable_combo(self):
        self.cmb_variable.blockSignals(True)
        self.cmb_variable.clear()
        self.cmb_variable.addItem("Select variable…", None)
        if self._dataset is None:
            self.cmb_variable.blockSignals(False)
            self.cmb_variable.setEnabled(False)
            self._clear_current_variable()
            return
        count = 0
        for var in self._dataset.data_vars:
            da = self._dataset[var]
            if getattr(da, "ndim", 0) < 2:
                continue
            dims = getattr(da, "dims", ())
            shape = " × ".join(str(getattr(da, "sizes", {}).get(dim, "?")) for dim in dims)
            self.cmb_variable.addItem(f"{var} ({shape})", var)
            count += 1
        self.cmb_variable.blockSignals(False)
        self.cmb_variable.setEnabled(count > 0)
        self.cmb_output_mode.setEnabled(count > 0)
        self.btn_generate.setEnabled(False)
        if count == 0:
            self._clear_current_variable()
            self.lbl_status.setText("Dataset does not contain variables with at least two dimensions.")
        else:
            self.lbl_status.setText("Select a variable and configure the slicing parameters.")

    def _clear_current_variable(self):
        self._current_var = None
        self._current_da = None
        self._current_dims = []
        self._set_output_mode("2d", force=True)
        self.cmb_row_dim.blockSignals(True)
        self.cmb_row_dim.clear()
        self.cmb_row_dim.blockSignals(False)
        self.cmb_row_dim.setEnabled(False)
        self.cmb_col_dim.blockSignals(True)
        self.cmb_col_dim.clear()
        self.cmb_col_dim.blockSignals(False)
        self.cmb_col_dim.setEnabled(False)
        self.cmb_output_mode.setEnabled(False)
        self.axis_group.setEnabled(False)
        self._reset_extra_dim_controls([])

    def _reset_extra_dim_controls(self, dims: List[str]):
        while self.extra_dims_layout.count():
            item = self.extra_dims_layout.takeAt(0)
            widget = item.widget()
            if widget is not None:
                widget.deleteLater()
        self._dim_controls.clear()
        if not dims:
            placeholder = QtWidgets.QLabel("No extra dimensions to iterate.")
            placeholder.setStyleSheet("color: #777;")
            self.extra_dims_layout.addRow(placeholder)
            return
        for dim in dims:
            size = int(getattr(self._current_da, "sizes", {}).get(dim, 0)) if self._current_da is not None else 0
            control = DimSliceControl(dim, size)
            self._dim_controls[dim] = control
            self.extra_dims_layout.addRow(dim, control)

    def _on_variable_changed(self, index: int):
        data = self.cmb_variable.itemData(index)
        if data is None:
            self._clear_current_variable()
            self.btn_generate.setEnabled(False)
            return
        var = str(data)
        if not var or self._dataset is None or var not in self._dataset:
            QtWidgets.QMessageBox.warning(self, "Load failed", "Selected variable is not available.")
            self._clear_current_variable()
            self.btn_generate.setEnabled(False)
            return
        self._current_var = var
        self._current_da = self._dataset[var]
        self._current_dims = list(getattr(self._current_da, "dims", ()))
        self._configure_axis_combos()
        self.btn_generate.setEnabled(True)
        self.lbl_status.setText("Configure axis selections and click Generate slices.")

    def _configure_axis_combos(self):
        dims = list(self._current_dims)
        self.cmb_row_dim.blockSignals(True)
        self.cmb_col_dim.blockSignals(True)
        self.cmb_row_dim.clear()
        self.cmb_col_dim.clear()
        for dim in dims:
            size = getattr(self._current_da, "sizes", {}).get(dim, "?") if self._current_da is not None else "?"
            label = f"{dim} ({size})"
            self.cmb_row_dim.addItem(label, dim)
            self.cmb_col_dim.addItem(label, dim)
        self.cmb_row_dim.blockSignals(False)
        self.cmb_col_dim.blockSignals(False)
        has_dims = bool(dims)
        if dims:
            self.cmb_row_dim.setCurrentIndex(0)
        if len(dims) >= 2:
            self.cmb_col_dim.setCurrentIndex(1)
        default_mode = "2d" if len(dims) >= 3 else "1d"
        self.axis_group.setEnabled(has_dims)
        self.cmb_output_mode.setEnabled(has_dims)
        self._set_output_mode(default_mode)

    def _set_output_mode(self, mode: str, *, force: bool = False):
        if mode not in {"1d", "2d"}:
            return
        if not force and mode == self._output_mode:
            self._apply_output_mode()
            return
        self._output_mode = mode
        idx = self.cmb_output_mode.findData(mode)
        if idx >= 0:
            block = self.cmb_output_mode.blockSignals(True)
            self.cmb_output_mode.setCurrentIndex(idx)
            self.cmb_output_mode.blockSignals(block)
        self._apply_output_mode()

    def _on_output_mode_changed(self, _index: int):
        mode = self.cmb_output_mode.currentData()
        if not mode:
            return
        self._set_output_mode(str(mode))

    def _apply_output_mode(self):
        mode = self._output_mode
        dims = list(self._current_dims)
        has_dims = bool(dims)
        self.axis_group.setEnabled(has_dims)
        self.cmb_row_dim.setEnabled(has_dims)
        if mode == "1d":
            self.lbl_row_dim.setText("Profile axis")
            self.lbl_col_dim.setVisible(False)
            self.cmb_col_dim.setVisible(False)
            self.cmb_col_dim.setEnabled(False)
        else:
            self.lbl_row_dim.setText("Rows")
            self.lbl_col_dim.setVisible(True)
            self.cmb_col_dim.setVisible(True)
            self.cmb_col_dim.setEnabled(len(dims) >= 2)
        self._update_extra_dim_controls()

    def _on_axes_changed(self, _index: int):
        self._update_extra_dim_controls()

    def _update_extra_dim_controls(self):
        row_dim = self.cmb_row_dim.currentData()
        col_dim = self.cmb_col_dim.currentData() if self._output_mode == "2d" else None
        excluded = {dim for dim in (row_dim, col_dim) if dim}
        dims = [dim for dim in self._current_dims if dim not in excluded]
        self._reset_extra_dim_controls(dims)

    def _generate_slices(self):
        if self._dataset is None or self._current_da is None or self._current_var is None:
            QtWidgets.QMessageBox.warning(self, "Generate slices", "Load a dataset and select a variable first.")
            return
        if self._output_mode == "1d":
            data_vars = self._build_1d_slices()
        else:
            data_vars = self._build_2d_slices()
        if not data_vars:
            return

        try:
            slice_dataset = xr.Dataset(data_vars)
        except Exception as exc:
            QtWidgets.QMessageBox.warning(self, "Generate slices", f"Failed to build dataset: {exc}")
            return

        default_label = f"{self._current_var}_slices"
        label, ok = QtWidgets.QInputDialog.getText(
            self,
            "Name sliced dataset",
            "Dataset name:",
            QtWidgets.QLineEdit.Normal,
            default_label,
        )
        if not ok or not label.strip():
            return
        label = label.strip()
        self.library.register_sliced_dataset(label, slice_dataset)
        self.lbl_status.setText(
            f"Registered {len(data_vars)} slice(s) as '{label}' in the Sliced Data tab."
        )
        log_action(
            f"Generated {len(data_vars)} slice(s) from '{self._current_var}' into dataset '{label}'"
        )

    def _build_2d_slices(self) -> Optional[Dict[str, xr.DataArray]]:
        row_dim = self.cmb_row_dim.currentData()
        col_dim = self.cmb_col_dim.currentData()
        if not row_dim or not col_dim or row_dim == col_dim:
            QtWidgets.QMessageBox.warning(
                self,
                "Generate slices",
                "Please choose two different dimensions for rows and columns.",
            )
            return None
        slice_dims = []
        for dim, control in self._dim_controls.items():
            indices = control.indices()
            if not indices:
                QtWidgets.QMessageBox.warning(
                    self,
                    "Generate slices",
                    f"No indices selected for dimension {dim}.",
                )
                return None
            slice_dims.append((dim, indices))

        data_vars: Dict[str, xr.DataArray] = {}

        def _prepare_slice(arr: xr.DataArray) -> xr.DataArray:
            arr = arr.transpose(row_dim, col_dim)
            arr = arr.copy(deep=True)
            try:
                extra_coords = [name for name in arr.coords if name not in arr.dims]
                if extra_coords:
                    arr = arr.drop_vars(extra_coords)
            except Exception:
                try:
                    arr = arr.reset_coords(drop=True)
                except Exception:
                    pass
            return arr

        if not slice_dims:
            arr = _prepare_slice(self._current_da)
            arr = arr.copy(deep=True)
            arr.name = self._current_var
            arr.attrs["_source_var"] = self._current_var
            arr.attrs["_slice_label"] = "Full selection"
            data_vars[self._current_var] = arr
        else:
            combos = itertools.product(*[indices for _, indices in slice_dims])
            for combo in combos:
                selectors = {dim: idx for (dim, _), idx in zip(slice_dims, combo)}
                arr = self._current_da.isel(**selectors)
                arr = _prepare_slice(arr)
                arr = arr.copy(deep=True)
                arr.name = self._current_var
                arr.attrs["_source_var"] = self._current_var
                label_parts = [f"{dim}={idx}" for dim, idx in selectors.items()]
                label_text = ", ".join(label_parts)
                if label_text:
                    arr.attrs["_slice_label"] = label_text
                arr.attrs["_slice_selectors"] = selectors
                suffix_parts = [f"{dim}{idx}" for dim, idx in selectors.items()]
                suffix = "_" + "_".join(suffix_parts) if suffix_parts else ""
                name = f"{self._current_var}{suffix}"
                data_vars[name] = arr

        if not data_vars:
            QtWidgets.QMessageBox.information(self, "Generate slices", "No slices were produced.")
            return None
        return data_vars

    def _build_1d_slices(self) -> Optional[Dict[str, xr.DataArray]]:
        line_dim = self.cmb_row_dim.currentData()
        if not line_dim:
            QtWidgets.QMessageBox.warning(
                self,
                "Generate slices",
                "Select a dimension to use for the 1D profile.",
            )
            return None
        slice_dims = []
        for dim, control in self._dim_controls.items():
            indices = control.indices()
            if not indices:
                QtWidgets.QMessageBox.warning(
                    self,
                    "Generate slices",
                    f"No indices selected for dimension {dim}.",
                )
                return None
            slice_dims.append((dim, indices))

        data_vars: Dict[str, xr.DataArray] = {}

        def _prepare_line(arr: xr.DataArray) -> xr.DataArray:
            try:
                arr = arr.transpose(line_dim)
            except Exception:
                pass
            arr = arr.copy(deep=True)
            try:
                extra_coords = [name for name in arr.coords if name not in arr.dims]
                if extra_coords:
                    arr = arr.drop_vars(extra_coords)
            except Exception:
                try:
                    arr = arr.reset_coords(drop=True)
                except Exception:
                    pass
            return arr

        if not slice_dims:
            arr = _prepare_line(self._current_da)
            arr = arr.copy(deep=True)
            arr.name = self._current_var
            arr.attrs["_source_var"] = self._current_var
            arr.attrs["_slice_label"] = "Full selection"
            data_vars[self._current_var] = arr
        else:
            combos = itertools.product(*[indices for _, indices in slice_dims])
            for combo in combos:
                selectors = {dim: idx for (dim, _), idx in zip(slice_dims, combo)}
                arr = self._current_da.isel(**selectors)
                arr = _prepare_line(arr)
                if arr.ndim != 1:
                    QtWidgets.QMessageBox.warning(
                        self,
                        "Generate slices",
                        "Unable to reduce selection to a 1D profile; adjust the slice ranges.",
                    )
                    return None
                arr = arr.copy(deep=True)
                arr.name = self._current_var
                arr.attrs["_source_var"] = self._current_var
                label_parts = [f"{dim}={idx}" for dim, idx in selectors.items()]
                label_text = ", ".join(label_parts)
                if label_text:
                    arr.attrs["_slice_label"] = label_text
                arr.attrs["_slice_selectors"] = selectors
                suffix_parts = [f"{dim}{idx}" for dim, idx in selectors.items()]
                suffix = "_" + "_".join(suffix_parts) if suffix_parts else ""
                name = f"{self._current_var}{suffix}"
                data_vars[name] = arr

        if not data_vars:
            QtWidgets.QMessageBox.information(self, "Generate slices", "No slices were produced.")
            return None
        return data_vars

    # ---------- drag & drop ----------
    def dragEnterEvent(self, ev: QtGui.QDragEnterEvent):
        if ev.mimeData().hasText():
            ev.acceptProposedAction()
        else:
            ev.ignore()

    def dropEvent(self, ev: QtGui.QDropEvent):
        text = ev.mimeData().text()
        high_ref = HighDimVarRef.from_mime(text)
        if high_ref:
            try:
                dataset = high_ref.load_dataset()
            except Exception as exc:
                QtWidgets.QMessageBox.warning(self, "Load failed", str(exc))
                ev.ignore()
                return
            label = high_ref.dataset_label()
            path = high_ref.path
            key = high_ref.memory_key
            self._set_dataset(dataset, label, path=path, memory_key=key)
            index = self.cmb_variable.findData(high_ref.var)
            if index >= 0:
                self.cmb_variable.setCurrentIndex(index)
            ev.acceptProposedAction()
            return

        mem_ds = MemoryDatasetRef.from_mime(text)
        if mem_ds:
            try:
                dataset = mem_ds.load()
            except Exception as exc:
                QtWidgets.QMessageBox.warning(self, "Load failed", str(exc))
                ev.ignore()
                return
            self._set_dataset(dataset, mem_ds.display_name(), memory_key=mem_ds.key)
            ev.acceptProposedAction()
            return

        ds_ref = DataSetRef.from_mime(text)
        if ds_ref:
            try:
                dataset = ds_ref.load()
            except Exception as exc:
                QtWidgets.QMessageBox.warning(self, "Load failed", str(exc))
                ev.ignore()
                return
            self._set_dataset(dataset, ds_ref.path.name, path=ds_ref.path)
            ev.acceptProposedAction()
            return

        QtWidgets.QMessageBox.information(
            self,
            "Unsupported item",
            "Only datasets or variables with at least two dimensions can be dropped here.",
        )
        ev.ignore()

    def _open_dataset(self):
        path, _ = QtWidgets.QFileDialog.getOpenFileName(
            self,
            "Open dataset",
            "",
            "NetCDF / Zarr (*.nc *.zarr);;All files (*)",
        )
        if not path:
            return
        try:
            dataset = open_dataset(Path(path))
        except Exception as exc:
            QtWidgets.QMessageBox.warning(self, "Load failed", str(exc))
            return
        self._set_dataset(dataset, Path(path).name, path=Path(path))<|MERGE_RESOLUTION|>--- conflicted
+++ resolved
@@ -365,10 +365,6 @@
 
         self.tabs = QtWidgets.QTabWidget()
         self.tabs.setDocumentMode(True)
-<<<<<<< HEAD
-        self.tabs.setProperty("compactTabs", True)
-=======
->>>>>>> b5a54eb3
         layout.addWidget(self.tabs, 1)
 
         self._trees: Dict[str, QtWidgets.QTreeWidget] = {}
